--- conflicted
+++ resolved
@@ -42,12 +42,6 @@
       timeout-minutes: 30
 
     - name: Upload coverage to Codecov
-<<<<<<< HEAD
-      uses: codecov/codecov-action@v2
-      with:
-        token: ${{ secrets.CODECOV_TOKEN }}
-        verbose: true
-        files: ./coverage.json
-=======
-      uses: codecov/codecov-action@v3.1.0
->>>>>>> af3f1ee9
+      uses: codecov/codecov-action@v3.1.0      
+      with:        
+        verbose: true        
--- conflicted
+++ resolved
@@ -49,7 +49,6 @@
         which buildtest
         buildtest --help
 
-<<<<<<< HEAD
     - name: Buildtest Installation for os - ${{ matrix.os }}, python version - ${{ matrix.python-version }}, shell - csh
       shell: csh {0}
       run: |
@@ -57,13 +56,4 @@
         pip install -U pip                
         source setup.csh        
         which buildtest
-        buildtest --help
-
-    - uses: actions/checkout@v3
-=======
-    - uses: actions/checkout@v4
->>>>>>> 46174be0
-    - name: Setup tmate session
-      if: ${{ failure() }}
-      uses: mxschmitt/action-tmate@v3
-      timeout-minutes: 30+        buildtest --help
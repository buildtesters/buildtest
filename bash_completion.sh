--- conflicted
+++ resolved
@@ -159,11 +159,7 @@
       ;;
 
     report|rt)
-<<<<<<< HEAD
       local opts="--end --failure --filter --format --help --helpfilter --helpformat --latest --no-header --oldest --pager --passed --start --terse  -e -f -h -n -p -s -t clear list summary"
-=======
-      local opts="--count --end --failure --filter --format --help --helpfilter --helpformat --latest --no-header --oldest --pager --start --terse  -c -e -f -h -n -s -t clear list summary"
->>>>>>> 09d7a4db
       COMPREPLY=( $( compgen -W "$opts" -- $cur ) )
       case "${COMP_WORDS[2]}" in summary)
         local opts="-h --help --pager"

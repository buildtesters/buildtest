--- conflicted
+++ resolved
@@ -237,11 +237,10 @@
     ;;
 
     config|cg)
-<<<<<<< HEAD
+
+
       local cmds="-h --help co compilers e edit ex executors p path profile systems validate v view"
-=======
-      local cmds="-h --help co compilers e edit ex executors p path systems val validate v view"
->>>>>>> 260a35ce
+
 
       COMPREPLY=( $( compgen -W "${cmds}" -- $cur ) )
       # handle completion logic for 'buildtest config <subcommand>' based on subcommands
@@ -401,7 +400,6 @@
         ;;
       validate|val)
         local opts="--buildspec --exclude --executor --tag -b -e -t -x "
-
         COMPREPLY=( $( compgen -W "${opts}" -- $cur ) )
         # auto completion for 'buildtest buildspec validate' options
         if [[ "${prev}" == "-b" ]] || [[ "${prev}" == "--buildspec" ]] || [[ "${prev}" == "-x" ]] || [[ "${prev}" == "--exclude" ]]; then

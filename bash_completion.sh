--- conflicted
+++ resolved
@@ -181,12 +181,8 @@
       ;;
 
     report|rt)
-<<<<<<< HEAD
-      local opts="--color --end --fail --filter --format --help --helpfilter --helpformat --latest --no-header --oldest --pager --pass --row-count --start --terse  -e -f -h -n -p -s -t c clear l list sm summary"
+      local opts="--color --end --fail --filter --filterfields --format --formatfields --help --helpfilter --helpformat --latest --no-header --oldest --pager --pass --row-count --start --terse  -e -f -h -n -p -s -t c clear l list sm summary"
       local copts=$(python -c "from rich.color import ANSI_COLOR_NAMES;print(' '.join(list(ANSI_COLOR_NAMES.keys())))")
-=======
-      local opts="--color --end --fail --filter --filterfields --format --formatfields --help --helpfilter --helpformat --latest --no-header --oldest --pager --pass --start --terse  -e -f -h -n -p -s -t c clear l list sm summary"
->>>>>>> 2d55f5fc
       COMPREPLY=( $( compgen -W "${opts}" -- $cur ) )
       case ${prev} in --color)
         COMPREPLY=( $( compgen -W "$(_supported_colors)" -- $cur ) )

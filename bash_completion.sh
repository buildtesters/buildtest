--- conflicted
+++ resolved
@@ -167,7 +167,6 @@
       ;;
 
     report|rt)
-<<<<<<< HEAD
       local opts="--color --end --failure --filter --format --help --helpfilter --helpformat --latest --no-header --oldest --pager --passed --start --terse  -e -f -h -n -p -s -t clear list summary"     
       local copts=$(python -c "from rich.color import ANSI_COLOR_NAMES;print(' '.join(list(ANSI_COLOR_NAMES.keys())))")
       arr1=($copts)
@@ -179,12 +178,6 @@
       esac
       case "$prev" in summary)
         local opts="-d -h --detailed --help --pager"
-=======
-      local opts="--end --failure --filter --format --help --helpfilter --helpformat --latest --no-header --oldest --pager --passed --start --terse  -e -f -h -n -p -s -t clear list summary"
-      COMPREPLY=( $( compgen -W "$opts" -- $cur ) )
-      case "${COMP_WORDS[2]}" in summary)
-        local opts="-d -h --detailed --help"
->>>>>>> ecdd3636
         COMPREPLY=( $( compgen -W "${opts}" -- $cur ) )
         return
       esac

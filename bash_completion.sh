--- conflicted
+++ resolved
@@ -456,15 +456,10 @@
       COMPREPLY=( $( compgen -W "${cmds}" -- $cur ) )
       ;;
     *)
-<<<<<<< HEAD
       local cmds="build buildspec cd cdash clean commands config debugreport docs help history info inspect path report schema schemadocs stats stylecheck tutorial-examples unittests"
       local alias_cmds="bd bc cg cmd debug h hy it rt style test"
-      local opts="--color --config --debug --editor --help --helpcolor --loglevel --logpath --no-color --print-log --report --version --view-log -c -d -h -l -p -r -V"
-=======
-      local cmds="build buildspec cd cdash clean config debugreport docs help info inspect history path report schema schemadocs stats stylecheck tutorial-examples unittests"
-      local alias_cmds="bd bc cg debug it h hy rt style test"
-      local opts="--color --config --debug --editor --help --helpcolor --help-all --logpath --loglevel --print-log --no-color --report --version --view-log -c -d -h -l -p -r -H -V"
->>>>>>> eeae0183
+      local opts="--color --config --debug --editor --help --helpcolor --help-all --loglevel --logpath --no-color --print-log --report --version --view-log -c -d -h -l -p -r -V"
+
 
       case "${cur}" in
       # print main options to buildtest

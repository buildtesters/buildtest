import os

from buildtest.cli.build import BuildTest
from buildtest.config import SiteConfiguration
from buildtest.defaults import DEFAULT_SETTINGS_FILE
from buildtest.system import BuildTestSystem

here = os.path.dirname(os.path.abspath(__file__))

config = SiteConfiguration(DEFAULT_SETTINGS_FILE)
config.detect_system()
config.validate()
system = BuildTestSystem()


def test_assert_ge():
    """This test buildspec using status check with  'assert_ge'"""
    cmd = BuildTest(
        buildspecs=[os.path.join(here, "assert_ge.yml")],
        buildtest_system=system,
        configuration=config,
    )
    cmd.build()


def test_assert_le():
    """This test buildspec using status check with  'assert_le'"""
    cmd = BuildTest(
        buildspecs=[os.path.join(here, "assert_le.yml")],
        buildtest_system=system,
        configuration=config,
    )
    cmd.build()


def test_assert_gt():
    """This test buildspec using status check with  'assert_gt'"""
    cmd = BuildTest(
        buildspecs=[os.path.join(here, "assert_gt.yml")],
        buildtest_system=system,
        configuration=config,
    )
    cmd.build()


def test_assert_lt():
    """This test buildspec using status check with  'assert_lt'"""
    cmd = BuildTest(
        buildspecs=[os.path.join(here, "assert_lt.yml")],
        buildtest_system=system,
        configuration=config,
    )
    cmd.build()


def test_assert_eq():
    """This test buildspec using status check with  'assert_eq'"""
    cmd = BuildTest(
        buildspecs=[os.path.join(here, "assert_eq.yml")],
        buildtest_system=system,
        configuration=config,
    )
    cmd.build()


def test_assert_ne():
    """This test buildspec using status check with  'assert_ne'"""
    cmd = BuildTest(
        buildspecs=[os.path.join(here, "assert_ne.yml")],
        buildtest_system=system,
        configuration=config,
    )
    cmd.build()


def test_assert_contains():
    """This test buildspec using status check with  'assert_contains'"""

    cmd = BuildTest(
        buildspecs=[os.path.join(here, "contains.yml")],
        buildtest_system=system,
        configuration=config,
    )
    cmd.build()


def test_assert_range():
    """This test buildspec using status check with  'assert_range'"""

    cmd = BuildTest(
        buildspecs=[os.path.join(here, "assert_range.yml")],
        buildtest_system=system,
        configuration=config,
    )
    cmd.build()


def test_assert_is_symlink():
    """This test buildspec using status check with  'is_symlink'"""
    cmd = BuildTest(
        buildspecs=[os.path.join(here, "is_symlink.yml")],
        buildtest_system=system,
        configuration=config,
    )
    cmd.build()


def test_assert_exists():
    """This test buildspec using status check with  'exists'"""
    cmd = BuildTest(
        buildspecs=[os.path.join(here, "exists.yml")],
        buildtest_system=system,
        configuration=config,
    )
    cmd.build()


def test_assert_is_file_is_dir():
    """This test buildspec using status check with  'is_dir' and 'is_file'"""
    cmd = BuildTest(
        buildspecs=[os.path.join(here, "file_and_dir_check.yml")],
        buildtest_system=system,
        configuration=config,
    )
    cmd.build()


def test_file_count():
    """This test buildspec using status check with  'file_count'"""
    cmd = BuildTest(
        buildspecs=[
            os.path.join(here, "file_count.yml"),
            os.path.join(here, "file_count_pattern.yml"),
            os.path.join(here, "file_count_filetype.yml"),
            os.path.join(here, "file_count_file_traverse_limit.yml"),
        ],
        buildtest_system=system,
        configuration=config,
    )
    cmd.build()


def test_multicompilers_with_script_schema():
    """This test will run the stream benchmark with multiple compilers using the 'compilers' keyword in script schema"""
    cmd = BuildTest(
        buildspecs=[os.path.join(here, "stream_example.yml")],
        buildtest_system=system,
        configuration=config,
    )
    cmd.build()


def test_regex_check():
    """This test buildspec using status check with  regex"""
    cmd = BuildTest(
        buildspecs=[os.path.join(here, "status_regex.yml")],
        buildtest_system=system,
        configuration=config,
    )
    cmd.build()


def test_file_regex():
    """This test will perform status check with regular expression on file"""
    cmd = BuildTest(
<<<<<<< HEAD
        buildspecs=[os.path.join(here, "status_regex.yml")],
=======
        buildspecs=[
            os.path.join(here, "regex_on_filename.yml"),
            os.path.join(here, "regex_on_invalids.yml"),
        ],
>>>>>>> 78e23cfa
        buildtest_system=system,
        configuration=config,
    )
    cmd.build()<|MERGE_RESOLUTION|>--- conflicted
+++ resolved
@@ -163,14 +163,10 @@
 def test_file_regex():
     """This test will perform status check with regular expression on file"""
     cmd = BuildTest(
-<<<<<<< HEAD
-        buildspecs=[os.path.join(here, "status_regex.yml")],
-=======
         buildspecs=[
             os.path.join(here, "regex_on_filename.yml"),
             os.path.join(here, "regex_on_invalids.yml"),
         ],
->>>>>>> 78e23cfa
         buildtest_system=system,
         configuration=config,
     )

--- conflicted
+++ resolved
@@ -140,18 +140,20 @@
     cmd.build()
 
 
-<<<<<<< HEAD
 def test_file_regex():
     """This test will perform status check with regular expression on file"""
     cmd = BuildTest(
         buildspecs=[os.path.join(here, "regex_on_filename.yml")],
-=======
+        buildtest_system=system,
+        configuration=config,
+    )
+    cmd.build()
+
+
 def test_regex_check():
     """This test buildspec using status check with  'status_regex'"""
     cmd = BuildTest(
-        buildspecs=[
-            os.path.join(here, "status_regex.yml")],
->>>>>>> d43316e8
+        buildspecs=[os.path.join(here, "status_regex.yml")],
         buildtest_system=system,
         configuration=config,
     )

--- conflicted
+++ resolved
@@ -141,24 +141,10 @@
 
 
 def test_file_regex():
-<<<<<<< HEAD
-    """This test will perform status check with regular expression on file via 'file_regex'"""
-=======
     """This test will perform status check with regular expression on file"""
->>>>>>> e7b1a689
     cmd = BuildTest(
         buildspecs=[os.path.join(here, "regex_on_filename.yml")],
         buildtest_system=system,
         configuration=config,
     )
-    cmd.build()
-
-
-def test_regex_check():
-    """This test buildspec using status check with  'status_regex'"""
-    cmd = BuildTest(
-        buildspecs=[os.path.join(here, "status_regex.yml")],
-        buildtest_system=system,
-        configuration=config,
-    )
     cmd.build()
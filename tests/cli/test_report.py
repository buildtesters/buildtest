import datetime
import os
import shutil
import tempfile

import pytest
from rich.color import Color

from buildtest.cli.report import (
    Report,
    clear_report,
    list_report,
    report_cmd,
    report_summary,
)
from buildtest.config import SiteConfiguration
from buildtest.defaults import BUILD_REPORT, BUILDTEST_REPORTS, BUILDTEST_ROOT
from buildtest.exceptions import BuildTestError
from buildtest.utils.file import is_file

configuration = SiteConfiguration()
configuration.detect_system()
configuration.validate()


@pytest.mark.cli
def test_report():
    # assert os.path.exists(BUILD_REPORT)

    result = Report(configuration)
    print("Processing Report File:", result.reportfile())

    result.print_report()

    # run 'buildtest --color <Color> report --format name,state,returncode,buildspec --terse'
    result.print_report(terse=True, color=Color.default().name)

    result.print_report(row_count=True)

    # run 'buildtest report --format name,state,returncode,buildspec'
    result = Report(
        configuration=configuration, format_args="name,state,returncode,buildspec"
    )
    result.print_report()

    # run 'buildtest report --detailed'
    result = Report(
        configuration=configuration,
        format_args="name,id,user,state,returncode,runtime,outfile,errfile,buildspec",
    )
    result.print_report()

    result = Report(configuration, pager=True)
    result.print_report()
    result = Report(configuration, color="red")
    result.print_report()
    result = Report(configuration, color="red", pager=True)
    result.print_report()
    result = Report(configuration, color="BAD_COLOR")
    result.print_report()
    result = Report(configuration, color="BAD_COLOR", pager=True)
    result.print_report()


@pytest.mark.cli
def test_report_format():
    # buildtest report --helpformat
    report = Report(configuration)
    report.print_format_fields()

    # buildtest report --formatfields
    report.print_raw_format_fields()

    # buildtest report --format XYZ is invalid format field
    with pytest.raises(BuildTestError):
        Report(configuration, format_args="XYZ")


@pytest.mark.cli
def test_report_filter():
    # run 'buildtest report --helpfilter'
    report = Report(configuration)
    report.print_filter_fields()

    # run 'buildtest report --filterfields'
    report.print_raw_filter_fields()

    # run 'buildtest report --helpfilter'
    report.print_format_fields()

    report = Report(configuration, filter_args={"state": "PASS"})
    report.print_report()

    report = Report(
        configuration, filter_args={"state": "PASS"}, format_args="name,state"
    )
    report.print_report()

    # run 'buildtest report --filter returncode=0,executor=generic.local.bash --format name,returncode,executor
    report = Report(
        configuration=configuration,
        filter_args={"returncode": "0", "executor": "generic.local.bash"},
        format_args="name,returncode,executor",
    )
    report.print_report()

    # run 'buildtest report --filter buildspec=tutorials/pass_returncode.yml --format name,returncode,buildspec
    Report(
        configuration=configuration,
        filter_args={
            "buildspec": os.path.join(
                BUILDTEST_ROOT, "tutorials", "test_status", "pass_returncode.yml"
            )
        },
        format_args="name,returncode,buildspec",
    )

    # run 'buildtest report --filter name=exit1_pass --format name,returncode,state
    Report(
        configuration=configuration,
        filter_args={"name": "exit1_pass"},
        format_args="name,returncode,state",
    )

    # run 'buildtest report --filter returncode=-999 to ensure _filter_test_by_returncode returns True
    Report(configuration=configuration, filter_args={"returncode": "-999"})

    # Testing multiple filter fields. 'buildtest report --filter tags=tutorials,executor=generic.local.bash,state=PASS,returncode=0 --format name,returncode,state,executor,tags
    Report(
        configuration=configuration,
        filter_args={
            "tags": "tutorials",
            "executor": "generic.local.bash",
            "state": "PASS",
            "returncode": 0,
        },
        format_args="name,returncode,state,executor,tags",
    )


@pytest.mark.cli
def test_report_oldest_and_latest():
    # buildtest report --filter tags=tutorials --latest
    Report(configuration=configuration, filter_args={"tags": "tutorials"}, latest=True)

    # buildtest report --filter tags=tutorials --oldest
    Report(configuration=configuration, filter_args={"tags": "tutorials"}, oldest=True)

    # buildtest report --filter tags=tutorials --oldest --latest
    Report(
        configuration=configuration,
        filter_args={"tags": "tutorials"},
        oldest=True,
        latest=True,
    )


@pytest.mark.cli
def test_report_failure():
    # buildtest report --filter tags=tutorials --fail
    Report(configuration=configuration, filter_args={"tags": "tutorials"}, failure=True)


@pytest.mark.cli
def test_report_passed():
    # buildtest report --filter tags=tutorials --pass
    Report(configuration=configuration, filter_args={"tags": "tutorials"}, passed=True)


@pytest.mark.cli
def test_report_start_and_end():
    start_date = datetime.datetime.strptime("2022-06-07 00:00:00", "%Y-%m-%d %X")
    end_date = datetime.datetime.now()

    # buildtest report --filter tags=tutorials --start
    Report(
        configuration=configuration, filter_args={"tags": "tutorials"}, start=start_date
    )

    # buildtest report --filter tags=tutorials --end
    Report(configuration=configuration, filter_args={"tags": "tutorials"}, end=end_date)

    # buildtest report --filter tags=tutorials --start --end
    Report(
        configuration=configuration,
        filter_args={"tags": "tutorials"},
        start=start_date,
        end=end_date,
    )


@pytest.mark.cli
def test_invalid_filters():
    # run 'buildtest report --filter state=UNKNOWN --format name,state',
    # this raises error because UNKNOWN is not valid value for state field
    with pytest.raises(BuildTestError):
        Report(
            configuration=configuration,
            filter_args={"state": "UNKNOWN"},
            format_args="name,state",
        )

    tf = tempfile.NamedTemporaryFile(delete=True)
    tf.close()
    # test invalid buildspec file that doesn't exist in filesystem
    with pytest.raises(BuildTestError):
        Report(
            configuration=configuration,
            filter_args={"buildspec": tf.name},
            format_args="name,returncode,state",
        )

    # run 'buildtest report --filter buildspec=$HOME/.bashrc --format name,returncode,state
    # this will raise error even though file is valid it won't be found in cache
    with pytest.raises(BuildTestError):
        Report(
            configuration=configuration,
            filter_args={"buildspec": "$HOME/.bashrc"},
            format_args="name,returncode,state",
        )

    # buildtest report --filter returncode=1.5 is invalid returncode (must be INT)
    with pytest.raises(BuildTestError):
        Report(configuration=configuration, filter_args={"returncode": "1.5"})

    # buildtest report --filter XYZ=tutorials is invalid filter field
    with pytest.raises(BuildTestError):
        Report(configuration=configuration, filter_args={"XYZ": "tutorials"})


@pytest.mark.cli
def test_invalid_report_files():
    tf = tempfile.NamedTemporaryFile(delete=True)

    # reading a report file not in JSON format will result in exception BuildTestError
    with pytest.raises(BuildTestError):
        Report(configuration=configuration, report_file=tf.name)

    # closing the file will delete the file from file-system
    tf.close()
    # An invalid path for report file will raise an exception
    with pytest.raises(SystemExit):
        Report(configuration=configuration, report_file=tf.name)

    tempdir = tempfile.TemporaryDirectory()
    with pytest.raises(SystemExit):
        Report(configuration=configuration, report_file=tempdir.name)


@pytest.mark.cli
def test_report_summary():
    report = Report(configuration=configuration)
    report_summary(report, configuration=configuration)

    # buildtest rt summary --pager
    report = Report(configuration=configuration, pager=True)
    report_summary(report, configuration=configuration)

    # buildtest rt summary --detailed
    report = Report(configuration=configuration)
    report_summary(report, configuration=configuration, detailed=True)

    # buildtest rt summary --detailed --pager
    report = Report(configuration=configuration, pager=True)
    report_summary(report, configuration=configuration, detailed=True)

    report = Report(configuration=configuration, color="light_pink1")
    report_summary(report, configuration=configuration)

    report = Report(configuration=configuration, pager=True, color="light_pink1")
    report_summary(report, configuration=configuration, detailed=True)

    # buildtest --color light_pink1 rt sm --detailed
    report = Report(configuration=configuration, color="light_pink1")
    report_summary(report, configuration=configuration, detailed=True)

    # buildtest rt sm --detailed --pager
    report = Report(configuration=configuration, pager=True)
    report_summary(report, configuration=configuration, detailed=True)

    # buildtest --color BAD_COLOR rt sm --detailed
    report = Report(configuration=configuration, color="BAD_COLOR")
    report_summary(report, configuration=configuration, detailed=True)


@pytest.mark.cli
def test_report_list():
<<<<<<< HEAD
    class args:
        helpformat = False
        helpfilter = False
        filter = None
        format = None
        oldest = False
        latest = False
        report_subcommand = "list"
        terse = None
        color = None
        pager = None
        detailed = False

    report_cmd(args, configuration=configuration)

=======
    list_report()
>>>>>>> 83ef133c
    backupfile = tempfile.NamedTemporaryFile()
    shutil.copy2(BUILDTEST_REPORTS, backupfile.name)

    # now removing report summary it should print a message
    os.remove(BUILDTEST_REPORTS)

    with pytest.raises(SystemExit):
        list_report()

    # move back the removed BUILDTEST_REPORTS file
    shutil.move(backupfile.name, BUILDTEST_REPORTS)
    assert is_file(BUILDTEST_REPORTS)


@pytest.mark.cli
def test_report_clear():
<<<<<<< HEAD
    class args:
        helpformat = False
        helpfilter = False
        filter = None
        format = None
        oldest = False
        latest = False
        report_subcommand = "clear"
        terse = None
        no_header = None
        color = None
        pager = None
        detailed = False

=======
>>>>>>> 83ef133c
    backupfile_report = tempfile.NamedTemporaryFile()
    shutil.copy2(BUILD_REPORT, backupfile_report.name)

    backupfile_list_report = tempfile.NamedTemporaryFile()
    shutil.copy2(BUILDTEST_REPORTS, backupfile_list_report.name)

    clear_report()

    # buildtest report clear will raise an error since file doesn't exist
    with pytest.raises(SystemExit):
        clear_report()

    assert not is_file(BUILD_REPORT)
    # move back the backe-up files since report_cmd() function removes the files BUILD_REPORT and BUILDTEST_REPORTS
    shutil.move(backupfile_report.name, BUILD_REPORT)

    shutil.move(backupfile_list_report.name, BUILDTEST_REPORTS)

    assert is_file(BUILD_REPORT)
    assert is_file(BUILDTEST_REPORTS)


@pytest.mark.cli
def test_report_limited_rows():
    report = Report(configuration=configuration)
    report.print_report(count=5)
    report.print_report(terse=True, count=5)
    # test report query with 0 and negative number with and without terse mode
    report.print_report(terse=False, count=0)
    report.print_report(terse=False, count=-1)
    report.print_report(terse=True, count=0)
    report.print_report(terse=True, count=-1)


@pytest.mark.cli
def test_report_path():
    class args:
        filter = None
        format = None
        start = None
        end = None
        fail = None
        passed = None
        oldest = False
        latest = False
        report_subcommand = "path"
        count = None
        color = None
        pager = None

    report_cmd(args, configuration=configuration)<|MERGE_RESOLUTION|>--- conflicted
+++ resolved
@@ -285,7 +285,6 @@
 
 @pytest.mark.cli
 def test_report_list():
-<<<<<<< HEAD
     class args:
         helpformat = False
         helpfilter = False
@@ -301,9 +300,7 @@
 
     report_cmd(args, configuration=configuration)
 
-=======
     list_report()
->>>>>>> 83ef133c
     backupfile = tempfile.NamedTemporaryFile()
     shutil.copy2(BUILDTEST_REPORTS, backupfile.name)
 
@@ -320,7 +317,6 @@
 
 @pytest.mark.cli
 def test_report_clear():
-<<<<<<< HEAD
     class args:
         helpformat = False
         helpfilter = False
@@ -335,8 +331,6 @@
         pager = None
         detailed = False
 
-=======
->>>>>>> 83ef133c
     backupfile_report = tempfile.NamedTemporaryFile()
     shutil.copy2(BUILD_REPORT, backupfile_report.name)
 

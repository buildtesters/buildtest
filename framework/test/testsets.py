--- conflicted
+++ resolved
@@ -304,82 +304,6 @@
     logger.debug("Check Ruby gem:" + R_lib)
     logger.debug("Running command - " + cmd)
 
-<<<<<<< HEAD
     ret = subprocess.Popen(cmd,shell=True,stdin=subprocess.PIPE,stdout=subprocess.PIPE,stderr=subprocess.PIPE)
     ret.communicate()
-    return ret.returncode
-=======
-	logger = logging.getLogger(logID)
-	wrapper=""
-        appname=get_appname()
-        appver=get_appversion()
-        tcname=get_toolchain_name()
-	tcver=get_toolchain_version()
-
-	args_dict = buildtest_menu().parse_options()
-	
-	app_destdir = os.path.join(BUILDTEST_TESTDIR,"ebapp",appname,appver,tcname,tcver)
-	cmakelist = os.path.join(app_destdir,"CMakeLists.txt")
-	
-	# setup CMakeList in all subdirectories for the app if CMakeList.txt was not generated from
-	# binary test 
-	if not os.path.exists(cmakelist):
-		setup_software_cmake()
-	emptylist = []
-	if os.path.isdir(codedir):
-		for root,subdirs,files in os.walk(codedir):
-
-			# skip to next item in loop when a sub-directory has no files
-			if len(files) == 0:
-				continue
-
-			count = 0
-			for file in files:
-				# get file name without extension
-				fname = os.path.splitext(file)[0]
-				# get file extension
-				ext = os.path.splitext(file)[1]
-			
-				if ext == ".py":
-					wrapper = "python"
-				elif ext == ".R":
-					wrapper = "Rscript"
-				elif ext == ".pl":
-					wrapper = "perl"
-				elif ext == ".rb":
-					wrapper = "ruby"
-				elif ext == ".tcl":
-					wrapper = "tclsh"
-				else:
-					continue
-
-				# command to execute the script
-				cmd = wrapper + " " + os.path.join(root,file)
-		
-				# getting subdirectory path to write test to correct path
-				subdir = os.path.basename(root)
-				subdirpath = os.path.join(app_destdir,subdir)
-				if not os.path.exists(subdirpath):
-					os.makedirs(subdirpath)
-
-				testname = fname + "." + args_dict.shell
-				testpath = os.path.join(subdirpath,testname)
-				fd = open(testpath,'w')
-				header=load_modules(args_dict.shell)
-				fd.write(header)
-				fd.write(cmd)
-				fd.close()
-			
-				cmakelist = os.path.join(subdirpath,"CMakeLists.txt")
-				add_test_to_CMakeLists(app_destdir,subdir,cmakelist,testname)
-				msg = "Creating Test: " + testpath  
-				logger.info(msg)
-				count = count + 1
-
-        			if args_dict.job_template != None:
-					generate_job(testpath,args_dict.shell,args_dict.job_template,emptylist)
-
-			print "Generating ", count, "tests for ", os.path.basename(root)
-
-	print "Writing tests to ", app_destdir
->>>>>>> 6fe9b1b5
+    return ret.returncode
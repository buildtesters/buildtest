############################################################################
#
#  Copyright 2017
#
#   https://github.com/HPC-buildtest/buildtest-framework
#
#  This file is part of buildtest.
#
#    buildtest is free software: you can redistribute it and/or modify
#    it under the terms of the GNU General Public License as published by
#    the Free Software Foundation, either version 3 of the License, or
#    (at your option) any later version.
#
#    buildtest is distributed in the hope that it will be useful,
#    but WITHOUT ANY WARRANTY; without even the implied warranty of
#    MERCHANTABILITY or FITNESS FOR A PARTICULAR PURPOSE.  See the
#    GNU General Public License for more details.
#
#    You should have received a copy of the GNU General Public License
#    along with buildtest.  If not, see <http://www.gnu.org/licenses/>.
#############################################################################

"""
This file generates the job script
:author: Shahzeb Siddiqui (Pfizer)
"""
<<<<<<< HEAD
from shutil import copyfile
import os
import glob
import subprocess
import sys

from framework.env import BUILDTEST_ROOT
def detect_scheduler():
	""" detect scheduler for host system"""
	SCHEDULER_LSF = "LSF"
	SCHEDULER_SLURM = "SLURM"

	cmdlist = ["lsid", "sinfo"]
	for cmd in cmdlist:
		ret = subprocess.Popen(cmd,shell=True,stdin=subprocess.PIPE,stdout=subprocess.PIPE,stderr=subprocess.PIPE)
		ret.communicate()
		errcode = ret.returncode
		if errcode == 0 and cmd == "lsid":
			return SCHEDULER_LSF
		if errcode == 0 and cmd == "sinfo":
			return SCHEDULER_SLURM

def generate_job(testpath,shell_type, jobtemplate, config):
	""" generate job script based on template file, shell type and path to
	test file """

	if "scheduler" in config:
		return


	if not os.path.isabs(jobtemplate):
		jobtemplate=os.path.join(BUILDTEST_ROOT,jobtemplate)
	
=======
from framework.env import BUILDTEST_ROOT
from shutil import copyfile
import os
import glob
def generate_job(testpath,shell_type, jobtemplate):

	if not os.path.isabs(jobtemplate):
		jobtemplate=os.path.join(BUILDTEST_ROOT,jobtemplate)

>>>>>>> 1e66cdf6
        jobname = os.path.splitext(testpath)[0]
        jobext = os.path.splitext(jobtemplate)[1]
        jobname += jobext
        copyfile(jobtemplate,jobname)
        fd = open(jobname,'a')
	test_fd = open(testpath,'r')
	test_content = test_fd.read().splitlines()

	shell_magic = "#!/" + os.path.join("bin",shell_type)
	cmd  = shell_type + " " + testpath

	for line in test_content:
		# need to add shell magic at beginning of line which we will do
		# below
		if line == shell_magic:
			continue
	        fd.write(line + "\n")
        fd.close()

<<<<<<< HEAD
	# writing shell_magic as 1st line in job submission script
	with open(jobname,"r+") as f: s = f.read(); f.seek(0); f.write(shell_magic + "\n" + s)

def generate_job_by_config(testpath, shell_type, config):
	""" generate job based on YAML configuration """	
	SCHEDULER = ""
	ext = ""

	if config["scheduler"] == "LSF":
		ext = ".lsf"
		SCHEDULER = "LSF"
	elif config["scheduler"] == "SLURM":
		ext = ".slurm"
		SCHEDULER = "SLURM"

	jobname = os.path.splitext(testpath)[0] + ext
	dirname = os.path.dirname(testpath)
	job_path = os.path.join(dirname,jobname)
	fd = open(job_path, 'w')
	shell_magic = "#!/" + os.path.join("bin",shell_type)

	fd.write(shell_magic + "\n")
	
	if SCHEDULER == "LSF":
		fd.write("#BSUB -n " + str(config["jobslots"]) + "\n")
	elif SCHEDULER == "SLURM":
		fd.write("#SBATCH -N " + str(config["jobslots"]) + "\n")

	# skip 1st line and get the rest of content
	content = open(testpath,'r').readlines()[1:]

	for line in content:
		# don't write shell magic line from test file since it is
		# already written. This is the first line in test script 
			
		fd.write(line)	
	fd.close()

def submit_job_to_scheduler(job_path):
	""" module used to automate batch job submission to scheduler, 
	this module is used when passing --submitjob flag. module takes a 
	directory or path to a job script"""


	SCHEDULER = detect_scheduler()
	if SCHEDULER == "LSF":
		job_ext = ".lsf"
		job_launcher = "bsub"
	elif SCHEDULER == "SLURM":
		job_ext = ".slurm"
		job_launcher = "sbatch"
		
=======
def submit_job_to_scheduler(job_path):

	job_ext = ".lsf"
	job_launcher = "bsub"
>>>>>>> 1e66cdf6
	if os.path.isdir(job_path):
		for root, dirs, files in os.walk(job_path):
			for file in files:
				if file.endswith(job_ext):
					cmd = job_launcher + " < " + os.path.join(root,file) 
					os.system(cmd)
				
					print "Submitting Job:", os.path.join(root,file), " to scheduler"
	if os.path.isfile(job_path):
<<<<<<< HEAD
		if SCHEDULER == "LSF":
			cmd = job_launcher + " < " + job_path
		elif SCHEDULER == "SLURM":
			cmd = job_launcher + " " + job_path

=======
		cmd = job_launcher + " < " + job_path
>>>>>>> 1e66cdf6
		os.system(cmd)
		print "Submitting Job:", job_path, " to scheduler"
<|MERGE_RESOLUTION|>--- conflicted
+++ resolved
@@ -24,7 +24,6 @@
 This file generates the job script
 :author: Shahzeb Siddiqui (Pfizer)
 """
-<<<<<<< HEAD
 from shutil import copyfile
 import os
 import glob
@@ -33,137 +32,115 @@
 
 from framework.env import BUILDTEST_ROOT
 def detect_scheduler():
-	""" detect scheduler for host system"""
-	SCHEDULER_LSF = "LSF"
-	SCHEDULER_SLURM = "SLURM"
+        """ detect scheduler for host system"""
+        SCHEDULER_LSF = "LSF"
+        SCHEDULER_SLURM = "SLURM"
 
-	cmdlist = ["lsid", "sinfo"]
-	for cmd in cmdlist:
-		ret = subprocess.Popen(cmd,shell=True,stdin=subprocess.PIPE,stdout=subprocess.PIPE,stderr=subprocess.PIPE)
-		ret.communicate()
-		errcode = ret.returncode
-		if errcode == 0 and cmd == "lsid":
-			return SCHEDULER_LSF
-		if errcode == 0 and cmd == "sinfo":
-			return SCHEDULER_SLURM
+        cmdlist = ["lsid", "sinfo"]
+        for cmd in cmdlist:
+                ret = subprocess.Popen(cmd,shell=True,stdin=subprocess.PIPE,stdout=subprocess.PIPE,stderr=subprocess.PIPE)
+                ret.communicate()
+                errcode = ret.returncode
+                if errcode == 0 and cmd == "lsid":
+                        return SCHEDULER_LSF
+                if errcode == 0 and cmd == "sinfo":
+                        return SCHEDULER_SLURM
 
 def generate_job(testpath,shell_type, jobtemplate, config):
-	""" generate job script based on template file, shell type and path to
-	test file """
+        """ generate job script based on template file, shell type and path to
+        test file """
 
-	if "scheduler" in config:
-		return
+        if "scheduler" in config:
+                return
 
 
-	if not os.path.isabs(jobtemplate):
-		jobtemplate=os.path.join(BUILDTEST_ROOT,jobtemplate)
-	
-=======
-from framework.env import BUILDTEST_ROOT
-from shutil import copyfile
-import os
-import glob
-def generate_job(testpath,shell_type, jobtemplate):
+        if not os.path.isabs(jobtemplate):
+                jobtemplate=os.path.join(BUILDTEST_ROOT,jobtemplate)
 
-	if not os.path.isabs(jobtemplate):
-		jobtemplate=os.path.join(BUILDTEST_ROOT,jobtemplate)
-
->>>>>>> 1e66cdf6
         jobname = os.path.splitext(testpath)[0]
         jobext = os.path.splitext(jobtemplate)[1]
         jobname += jobext
         copyfile(jobtemplate,jobname)
         fd = open(jobname,'a')
-	test_fd = open(testpath,'r')
-	test_content = test_fd.read().splitlines()
+        test_fd = open(testpath,'r')
+        test_content = test_fd.read().splitlines()
 
-	shell_magic = "#!/" + os.path.join("bin",shell_type)
-	cmd  = shell_type + " " + testpath
+        shell_magic = "#!/" + os.path.join("bin",shell_type)
+        cmd  = shell_type + " " + testpath
 
-	for line in test_content:
-		# need to add shell magic at beginning of line which we will do
-		# below
-		if line == shell_magic:
-			continue
-	        fd.write(line + "\n")
+        for line in test_content:
+                # need to add shell magic at beginning of line which we will do
+                # below
+                if line == shell_magic:
+                        continue
+                fd.write(line + "\n")
         fd.close()
 
-<<<<<<< HEAD
-	# writing shell_magic as 1st line in job submission script
-	with open(jobname,"r+") as f: s = f.read(); f.seek(0); f.write(shell_magic + "\n" + s)
+        # writing shell_magic as 1st line in job submission script
+        with open(jobname,"r+") as f: s = f.read(); f.seek(0); f.write(shell_magic + "\n" + s)
 
 def generate_job_by_config(testpath, shell_type, config):
-	""" generate job based on YAML configuration """	
-	SCHEDULER = ""
-	ext = ""
+        """ generate job based on YAML configuration """
+        SCHEDULER = ""
+        ext = ""
 
-	if config["scheduler"] == "LSF":
-		ext = ".lsf"
-		SCHEDULER = "LSF"
-	elif config["scheduler"] == "SLURM":
-		ext = ".slurm"
-		SCHEDULER = "SLURM"
+        if config["scheduler"] == "LSF":
+                ext = ".lsf"
+                SCHEDULER = "LSF"
+        elif config["scheduler"] == "SLURM":
+                ext = ".slurm"
+                SCHEDULER = "SLURM"
 
-	jobname = os.path.splitext(testpath)[0] + ext
-	dirname = os.path.dirname(testpath)
-	job_path = os.path.join(dirname,jobname)
-	fd = open(job_path, 'w')
-	shell_magic = "#!/" + os.path.join("bin",shell_type)
+        jobname = os.path.splitext(testpath)[0] + ext
+        dirname = os.path.dirname(testpath)
+        job_path = os.path.join(dirname,jobname)
+        fd = open(job_path, 'w')
+        shell_magic = "#!/" + os.path.join("bin",shell_type)
 
-	fd.write(shell_magic + "\n")
-	
-	if SCHEDULER == "LSF":
-		fd.write("#BSUB -n " + str(config["jobslots"]) + "\n")
-	elif SCHEDULER == "SLURM":
-		fd.write("#SBATCH -N " + str(config["jobslots"]) + "\n")
+        fd.write(shell_magic + "\n")
 
-	# skip 1st line and get the rest of content
-	content = open(testpath,'r').readlines()[1:]
+        if SCHEDULER == "LSF":
+                fd.write("#BSUB -n " + str(config["jobslots"]) + "\n")
+        elif SCHEDULER == "SLURM":
+                fd.write("#SBATCH -N " + str(config["jobslots"]) + "\n")
 
-	for line in content:
-		# don't write shell magic line from test file since it is
-		# already written. This is the first line in test script 
-			
-		fd.write(line)	
-	fd.close()
+        # skip 1st line and get the rest of content
+        content = open(testpath,'r').readlines()[1:]
+
+        for line in content:
+                # don't write shell magic line from test file since it is
+                # already written. This is the first line in test script
+
+                fd.write(line)
+        fd.close()
 
 def submit_job_to_scheduler(job_path):
-	""" module used to automate batch job submission to scheduler, 
-	this module is used when passing --submitjob flag. module takes a 
-	directory or path to a job script"""
+        """ module used to automate batch job submission to scheduler,
+        this module is used when passing --submitjob flag. module takes a
+        directory or path to a job script"""
 
 
-	SCHEDULER = detect_scheduler()
-	if SCHEDULER == "LSF":
-		job_ext = ".lsf"
-		job_launcher = "bsub"
-	elif SCHEDULER == "SLURM":
-		job_ext = ".slurm"
-		job_launcher = "sbatch"
-		
-=======
-def submit_job_to_scheduler(job_path):
+        SCHEDULER = detect_scheduler()
+        if SCHEDULER == "LSF":
+                job_ext = ".lsf"
+                job_launcher = "bsub"
+        elif SCHEDULER == "SLURM":
+                job_ext = ".slurm"
+                job_launcher = "sbatch"
 
-	job_ext = ".lsf"
-	job_launcher = "bsub"
->>>>>>> 1e66cdf6
-	if os.path.isdir(job_path):
-		for root, dirs, files in os.walk(job_path):
-			for file in files:
-				if file.endswith(job_ext):
-					cmd = job_launcher + " < " + os.path.join(root,file) 
-					os.system(cmd)
-				
-					print "Submitting Job:", os.path.join(root,file), " to scheduler"
-	if os.path.isfile(job_path):
-<<<<<<< HEAD
-		if SCHEDULER == "LSF":
-			cmd = job_launcher + " < " + job_path
-		elif SCHEDULER == "SLURM":
-			cmd = job_launcher + " " + job_path
+        if os.path.isdir(job_path):
+                for root, dirs, files in os.walk(job_path):
+                        for file in files:
+                                if file.endswith(job_ext):
+                                        cmd = job_launcher + " < " + os.path.join(root,file)
+                                        os.system(cmd)
 
-=======
-		cmd = job_launcher + " < " + job_path
->>>>>>> 1e66cdf6
-		os.system(cmd)
-		print "Submitting Job:", job_path, " to scheduler"
+                                        print "Submitting Job:", os.path.join(root,file), " to scheduler"
+        if os.path.isfile(job_path):
+                if SCHEDULER == "LSF":
+                        cmd = job_launcher + " < " + job_path
+                elif SCHEDULER == "SLURM":
+                        cmd = job_launcher + " " + job_path
+
+                os.system(cmd)
+                print "Submitting Job:", job_path, " to scheduler"

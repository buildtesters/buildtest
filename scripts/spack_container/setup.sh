--- conflicted
+++ resolved
@@ -9,11 +9,7 @@
 python -m venv ~/pyenv/buildtest
 source ~/pyenv/buildtest/bin/activate
 
-<<<<<<< HEAD
-cd $HOME/buildtest
-=======
 cd ~/buildtest
->>>>>>> 8e8f93a5
 # installing buildtest
 source setup.sh
 

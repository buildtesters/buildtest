--- conflicted
+++ resolved
@@ -82,17 +82,14 @@
             console.print(content)
         return
 
-<<<<<<< HEAD
     # print content of BUILDTEST_LOGFILE without paginated form if buildtest --print-lastlog is specified
     if args.print_lastlog:
         content = read_file(BUILDTEST_LOGFILE)
         console.print(content)
 
-=======
     # print full path to the lastlog file if buildtest --lastlog-path is specified
     if args.lastlog_path:
         console.print(BUILDTEST_LOGFILE)
->>>>>>> af134fb7
     if is_file(BUILDTEST_LOGFILE):
         remove_file(BUILDTEST_LOGFILE)
 

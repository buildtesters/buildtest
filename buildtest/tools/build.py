--- conflicted
+++ resolved
@@ -46,9 +46,13 @@
     """
     config_files = []
 
+    # If no config file provided, assume discovering across buildtest/site
+    if not config_file:
+        config_file = TESTCONFIG_ROOT
+
     # First try, the path is an absolute path to file or folder
     # Second try, the path can be relative to the TESTCONFIG_ROOT
-    if not os.path.exists(config_file):
+    elif not os.path.exists(config_file):
         config_file = os.path.join(TESTCONFIG_ROOT, config_file)
 
     # Now handle path based on being a directory or file path
@@ -83,19 +87,11 @@
         clear_builds()
         sys.exit(0)
 
-    if args.config:
-
-        # Discover list of one or more config files based on path provided
-        config_files = discover_configs(args.config)
-
-<<<<<<< HEAD
+    # Discover list of one or more config files based on path provided
+    config_files = discover_configs(args.config)
+
     # TODO: read in all config files here, validate
     # There could be a yaml file that isn't a recipe, so they should be removed
-=======
-        # Second try, the path can be relative to the TESTCONFIG_ROOT
-        if not os.path.exists(config_file):
-            config_file = os.path.join(TESTCONFIG_ROOT, config_file)
->>>>>>> ce6ec097
 
     # Keep track of total metrics
     total_tests = 0

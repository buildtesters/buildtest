"""
This module contains all the methods related to "buildtest build" which is used
for building test scripts from test configuration.
"""


import json
import os
import shutil
import sys
import subprocess
from datetime import datetime

from buildtest.tools.config import config_opts
from buildtest.tools.defaults import (
    BUILDTEST_BUILD_HISTORY,
    BUILDTEST_BUILD_LOGFILE,
    TESTCONFIG_ROOT,
)

from buildtest.tools.buildsystem.singlesource import SingleSource
from buildtest.tools.buildsystem.dry import dry_view
from buildtest.tools.file import create_dir
from buildtest.tools.log import init_log
from buildtest.tools.buildsystem.status import get_total_build_ids
from buildtest.tools.writer import write_test


def func_build_subcmd(args):
    """Entry point for ``buildtest build`` sub-command. Depending on the command
    arguments, buildtest will set values in dictionary ``config_opts`` that is used
    to trigger the appropriate build action.

    :param args: arguments passed from command line
    :type args: dict, required

    :rtype: None
    """
    build_id = get_total_build_ids()
    BUILDTEST_BUILD_HISTORY[build_id] = {}
    BUILDTEST_BUILD_HISTORY[build_id]["TESTS"] = []
    cmd_executed = "buildtest " + " ".join(str(arg) for arg in sys.argv[1:])

    if args.clear:
        clear_builds()
        sys.exit(0)

    BUILD_TIME = datetime.now().strftime("%m/%d/%Y %X")

    config_opts["build"]["testdir"] = os.path.join(
        config_opts["build"]["testdir"], f"build_{str(build_id)}"
    )
    if not args.dry:
        create_dir(config_opts["build"]["testdir"])
        BUILDTEST_BUILD_HISTORY[build_id]["TESTDIR"] = config_opts["build"]["testdir"]

    logger, LOGFILE = init_log(config_opts)
    logger.info(f"Creating Directory: {config_opts['build']['testdir']}")
    logger.debug(f"Current build ID: {build_id}")

    print("{:_<80}".format(""))
    print("{:>40} {}".format("build time:", BUILD_TIME))
    print("{:>40} {}".format("command:", cmd_executed))
    print("{:>40} {}".format("test configuration root:", TESTCONFIG_ROOT))
    print("{:>40} {}".format("configuration file:", args.config))
    print("{:>40} {}".format("buildpath:", config_opts["build"]["testdir"]))
    print("{:>40} {}".format("logpath:", LOGFILE))
    print("{:_<80}".format(""))

    print("\n\n")
    print("{:<40} {}".format("STAGE", "VALUE"))
    print("{:_<80}".format(""))
    if args.config:

        file = os.path.join(TESTCONFIG_ROOT, args.config)

<<<<<<< HEAD
        singlesource_test = SingleSource(
            file, args.collection, args.module_collection, args.verbose
        )
=======
        singlesource_test = SingleSource(file,args.collection,args.module_collection)
>>>>>>> ccc89c48
        content = singlesource_test.build_test_content()

        if args.dry:
            dry_view(content)
        else:
            write_test(content)

    print("{:<40} {}".format("[WRITING TEST]", "PASSED"))
    if not args.dry:

        BUILDTEST_BUILD_HISTORY[build_id]["TESTCOUNT"] = len(
            BUILDTEST_BUILD_HISTORY[build_id]["TESTS"]
        )
        print(
            "{:<40} {}".format(
                "[NUMBER OF TEST]", BUILDTEST_BUILD_HISTORY[build_id]["TESTCOUNT"]
            )
        )
        BUILDTEST_BUILD_HISTORY[build_id]["CMD"] = cmd_executed

        BUILDTEST_BUILD_HISTORY[build_id]["BUILD_TIME"] = BUILD_TIME
        BUILDTEST_BUILD_HISTORY[build_id]["LOGFILE"] = LOGFILE

        logger.info(f"Reading Build Log File: {BUILDTEST_BUILD_LOGFILE}")

        fd = open(BUILDTEST_BUILD_LOGFILE, "r")
        build_dict = json.load(fd)
        fd.close()
        build_dict["build"][build_id] = BUILDTEST_BUILD_HISTORY[build_id]
        logger.debug("Adding latest build to dictionary")
        logger.debug(f"{BUILDTEST_BUILD_HISTORY[build_id]}")
        logger.info(f"Updating Build Log File: {BUILDTEST_BUILD_LOGFILE}")
        fd = open(BUILDTEST_BUILD_LOGFILE, "w")
        json.dump(build_dict, fd, indent=4)
        fd.close()

        run_tests(build_id)


def clear_builds():
    """This method clears the build history and removes all tests. This implements command ``buildtest build --clear``"""
    if os.path.isfile(BUILDTEST_BUILD_LOGFILE):
        os.remove(BUILDTEST_BUILD_LOGFILE)
    if os.path.isdir(config_opts["build"]["testdir"]):
        shutil.rmtree(config_opts["build"]["testdir"])

    print("Clearing Build History")
    build_dict = {"build": {}}
    with open(BUILDTEST_BUILD_LOGFILE, "w") as outfile:
        json.dump(build_dict, outfile, indent=2)


def run_tests(build_id):
    """This method actually runs the test and display test summary"""

    with open(BUILDTEST_BUILD_LOGFILE, "r") as fd:
        content = json.load(fd)

    tests = content["build"][str(build_id)]["TESTS"]

    # all tests are in same directory, retrieving parent directory of test
    test_dir = content["build"][str(build_id)]["TESTDIR"]

    runfile = datetime.now().strftime("buildtest_%H_%M_%d_%m_%Y.run")
    run_output_file = os.path.join(test_dir, "run", runfile)
    create_dir(os.path.join(test_dir, "run"))
    fd = open(run_output_file, "w")
    count_test = len(tests)
    passed_test = 0
    failed_test = 0

    for test in tests:
        ret = subprocess.Popen(
            test, shell=True, stdout=subprocess.PIPE, stderr=subprocess.STDOUT
        )
        output = ret.communicate()[0].decode("utf-8")

        ret_code = ret.returncode
        fd.write("Test Name:" + test + "\n")
        fd.write("Return Code: " + str(ret_code) + "\n")
        fd.write("---------- START OF TEST OUTPUT ---------------- \n")
        fd.write(output)
        fd.write("------------ END OF TEST OUTPUT ---------------- \n")

        if ret_code == 0:
            passed_test += 1
        else:
            failed_test += 1

    print(f"Running All Tests from Test Directory: {test_dir}")
    print
    print
    print("==============================================================")
    print("                         Test summary                         ")
    print(f"Executed {count_test} tests")
    print(f"Passed Tests: {passed_test} Percentage: {passed_test*100/count_test}%")
    print(f"Failed Tests: {failed_test} Percentage: {failed_test*100/count_test}%")
    print
    print
    print("Writing results to " + run_output_file)
    fd.close()<|MERGE_RESOLUTION|>--- conflicted
+++ resolved
@@ -74,13 +74,7 @@
 
         file = os.path.join(TESTCONFIG_ROOT, args.config)
 
-<<<<<<< HEAD
-        singlesource_test = SingleSource(
-            file, args.collection, args.module_collection, args.verbose
-        )
-=======
-        singlesource_test = SingleSource(file,args.collection,args.module_collection)
->>>>>>> ccc89c48
+        singlesource_test = SingleSource(file, args.collection, args.module_collection)
         content = singlesource_test.build_test_content()
 
         if args.dry:

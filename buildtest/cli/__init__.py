"""
buildtest cli: include functions to build, get test configurations, and
interact with a global configuration for buildtest.
"""
import argparse
import datetime

from buildtest import BUILDTEST_COPYRIGHT, BUILDTEST_VERSION
from buildtest.defaults import console
from buildtest.schemas.defaults import schema_table
from pygments.styles import STYLE_MAP
from rich.color import Color, ColorParseError


def handle_kv_string(val):
    """This method is used as type field in --filter argument in ``buildtest buildspec find``.
    This method returns a dict of key,value pair where input is in format
    key1=val1,key2=val2,key3=val3

    Args:
       val (str): Input string in ``key1=value1,key2=value2`` format that is processed into a dictionary type

    Returns:
        dict: A dict mapping of key=value pairs
    """

    kv_dict = {}

    if "," in val:
        args = val.split(",")
        for kv in args:
            if "=" not in kv:
                raise argparse.ArgumentTypeError("Must specify k=v")

            key, value = kv.split("=")[0], kv.split("=")[1]
            kv_dict[key] = value

        return kv_dict

    if "=" not in val:
        raise argparse.ArgumentTypeError("Must specify in key=value format")

    key, value = val.split("=")[0], val.split("=")[1]
    kv_dict[key] = value

    return kv_dict


def positive_number(value):
    """Checks if input is positive number and returns value as an int type.

    Args:
        value (str or int): Specify an input number

    Returns:
        int: Return value as int type

    Raises:
        argparse.ArgumentTypeError will be raised if input is not positive number or input is not str or int type

    >>> positive_number("1")
    1

    >>> positive_number(2)
    2
    """

    if not isinstance(value, (str, int)):
        raise argparse.ArgumentTypeError(
            f"Input must be an integer or string type, you have specified '{value}' which is of type {type(value)}"
        )

    try:
        int_val = int(value)
    except ValueError:
        console.print(f"[red]Unable to convert {value} to int ")
        console.print_exception()
        raise ValueError

    if int_val <= 0:
        raise argparse.ArgumentTypeError(
            f"Input: {value} converted to int: {int_val} must be a positive number"
        )
    return int_val


def supported_color(input_color):
    """Checks if input is a supported color and returns value as an Color type.

    Args:
        input_color (str): Specify an input color

    Returns:
        str: Return value as rich.color.Color type

    Raises:
        argparse.ArgumentTypeError will be raised if input is not a supported color input or is not str type

    >>> supported_color("red")
    red
    """

    if not isinstance(input_color, (str)):
        raise argparse.ArgumentTypeError(
            f"Input must be a string type, you have specified '{input_color}' which is of type {type(input_color)}"
        )
    try:
        color_val = Color.parse(input_color)
    except ColorParseError:
        console.print(f"[red]Unable to convert {input_color} to a Color ")
        console.print_exception()
        return
    return color_val


def valid_time(value):
    """Checks if input is valid time and returns value as a str type.

    Args:
        value (str): Specify an input date in yyyy-mm-dd format

    Returns:
        int: Return value as str type in correct format

    Raises:
        argparse.ArgumentTypeError will be raised if input is not str or input is not in desired format

    >>> valid_time("2022-01-01")
    "2022-01-01"

    >>> valid_time("2022-01-13")
    "2022-01-13"
    """

    if not isinstance(value, str):
        raise argparse.ArgumentTypeError(
            f"Input must be string type, you have specified '{value}' which is of type {type(value)}"
        )

    fmt = "%Y-%m-%d"

    try:
        dt_object = datetime.datetime.strptime(value, fmt)
    except ValueError:
        console.print(f"[red]Unable to convert {value} to correct date format")
        console.print_exception()
        raise ValueError

    return dt_object


def get_parser():
    epilog_str = f"""
References

GitHub:                  https://github.com/buildtesters/buildtest
Documentation:           https://buildtest.readthedocs.io/en/latest/index.html
Schema Documentation:    https://buildtesters.github.io/buildtest/
Slack:                   http://hpcbuildtest.slack.com/

Please report issues at https://github.com/buildtesters/buildtest/issues

{BUILDTEST_COPYRIGHT}
"""

    parser = argparse.ArgumentParser(
        prog="buildtest",
        formatter_class=argparse.RawDescriptionHelpFormatter,
        description="buildtest is a HPC testing framework for building and running tests.",
        usage="%(prog)s [options] [COMMANDS]",
        epilog=epilog_str,
    )

    parser.add_argument(
        "-V",
        "--version",
        action="version",
        version=f"%(prog)s version {BUILDTEST_VERSION}",
    )

    parser.add_argument(
        "-c", "--config", dest="configfile", help="Specify Path to Configuration File"
    )
    parser.add_argument(
        "-d", "--debug", action="store_true", help="Stream log messages to stdout"
    )
    parser.add_argument(
        "-l",
        "--loglevel",
        help="Filter log messages based on logging level",
        choices=["DEBUG", "INFO", "WARNING", "ERROR", "CRITICAL"],
        default="DEBUG",
    )
    parser.add_argument(
        "--editor",
        help="Select your preferred editor when opening files.",
        choices=["vi", "vim", "emacs", "nano"],
    )
    parser.add_argument(
        "--view-log", action="store_true", help="Show content of last log"
    )
    parser.add_argument(
        "--logpath", action="store_true", help="Print full path to last log file"
    )
    parser.add_argument(
        "--print-log",
        action="store_true",
        help="Print content of last log without pagination",
    )
    parser.add_argument(
        "--color",
        type=supported_color,
        metavar="COLOR",
        help="Print output of table with the selected color.",
    )
    parser.add_argument(
        "--no-color", help="Disable colored output", action="store_true"
    )
    parser.add_argument(
        "--helpcolor",
        action="store_true",
        help="Print available color options in a table format.",
    )
    parser.add_argument("-r", "--report", help="Specify path to test report file")

    subparsers = parser.add_subparsers(title="COMMANDS", dest="subcommands", metavar="")

    def get_parent_parser():

        parent_parser = {}

        parent_parser["pager"] = argparse.ArgumentParser(add_help=False)
        parent_parser["pager"].add_argument(
            "--pager", action="store_true", help="Enable PAGING when viewing result"
        )

        parent_parser["file"] = argparse.ArgumentParser(add_help=False)
        parent_parser["file"].add_argument(
            "--file", action="store_true", help="Wrtie configuration file to a new file"
        )
        return parent_parser

    parent_parser = get_parent_parser()
    build_menu(subparsers)
    buildspec_menu(subparsers, parent_parser)
    config_menu(subparsers, parent_parser)
    report_menu(subparsers, parent_parser)
    inspect_menu(subparsers, parent_parser)
    path_menu(subparsers)
    history_menu(subparsers, parent_parser)
    schema_menu(subparsers)
    cdash_menu(subparsers)
    unittest_menu(subparsers)
    stylecheck_menu(subparsers)
    misc_menu(subparsers)
    tutorial_examples_menu(subparsers)

    return parser


def misc_menu(subparsers):
    """Build the command line menu for some miscellaneous commands

    Args:
        subparsers (argparse._SubParsersAction): Subparser object to add subparser
    """

    cd_parser = subparsers.add_parser(
        "cd", help="change directory to root of test given a test name"
    )
    cd_parser.add_argument(
        "test", help="Change directory to root of test for last run of test."
    )
    clean = subparsers.add_parser(
        "clean",
        help="Remove all generate files from buildtest including test directory, log files, report file, buildspec cache, history files.",
    )

    subparsers.add_parser("docs", help="Open buildtest docs in browser")
    subparsers.add_parser("schemadocs", help="Open buildtest schema docs in browser")

    clean.add_argument(
        "-y", "--yes", action="store_true", help="Confirm yes for all prompts"
    )

    subparsers.add_parser(
        "debugreport",
        help="Display system information and additional information for debugging purposes.",
        aliases=["debug"],
    )

    parser_stats = subparsers.add_parser(
        "stats", help="Show test statistics for given test"
    )
    parser_stats.add_argument("name", help="Name of test")

    subparsers.add_parser("info", help="Show details regarding current buildtest setup")

    help_subparser = subparsers.add_parser(
        "help",
        aliases=["h"],
        help="buildtest command guide",
    )
    help_subparser.add_argument(
        "command",
        choices=[
            "bd",
            "build",
            "bc",
            "buildspec",
            "cdash",
            "cg",
            "config",
            "hy",
            "history",
            "it",
            "inspect",
            "path",
            "rt",
            "report",
            "schema",
            "style",
            "stylecheck",
            "test",
            "unittests",
        ],
        help="Show help message for command",
    )


def stylecheck_menu(subparsers):
    """This method will create command options for ``buildtest stylecheck``

    Args:
        subparsers (argparse._SubParsersAction): Subparser object to add subparser
    """

    stylecheck_parser = subparsers.add_parser(
        "stylecheck", aliases=["style"], help="Run buildtest style checks"
    )

    stylecheck_parser.add_argument(
        "--no-black", action="store_true", help="Don't run black style check"
    )
    stylecheck_parser.add_argument(
        "--no-isort", action="store_true", help="Don't run isort style check"
    )
    stylecheck_parser.add_argument(
        "--no-pyflakes", action="store_true", help="Dont' run pyflakes check"
    )
    stylecheck_parser.add_argument(
        "-a", "--apply", action="store_true", help="Apply style checks to codebase."
    )


def unittest_menu(subparsers):
    """This method builds the command line menu for ``buildtest unittests`` command

    Args:
        subparsers (argparse._SubParsersAction): Subparser object to add subparser
    """

    unittests_parser = subparsers.add_parser(
        "unittests", help="Run buildtest unit tests", aliases=["test"]
    )
    unittests_parser.add_argument(
        "-c",
        "--coverage",
        action="store_true",
        help="Enable coverage when running regression test",
    )
    unittests_parser.add_argument(
        "-p", "--pytestopts", type=str, help="Specify option to pytest"
    )
    unittests_parser.add_argument(
        "-s",
        "--sourcefiles",
        type=str,
        help="Specify path to file or directory when running regression test",
        action="append",
    )


def tutorial_examples_menu(subparsers):
    """This method builds the command line menu for ``buildtest tutorial-examples`` command

    Args:
        subparsers (argparse._SubParsersAction): Subparser object to add subparser
    """

    subparsers.add_parser(
        "tutorial-examples",
        help="Generate documentation examples for Buildtest Tutorial",
    )


def path_menu(subparsers):
    """This method builds the command line menu for ``buildtest path`` command

    Args:
        subparsers (argparse._SubParsersAction): Subparser object to add subparser
    """

    path = subparsers.add_parser("path", help="Show path attributes for a given test")
    path_group = path.add_mutually_exclusive_group()
    path_group.add_argument(
        "-be", "--buildenv", action="store_true", help="Show path to build environment"
    )
    path_group.add_argument(
        "-t", "--testpath", action="store_true", help="Show path to test script"
    )
    path_group.add_argument(
        "-o", "--outfile", action="store_true", help="Show path to output file"
    )
    path_group.add_argument(
        "-e", "--errfile", action="store_true", help="Show path to error file"
    )
    path_group.add_argument(
        "-b", "--buildscript", action="store_true", help="Show path to build script"
    )
    path_group.add_argument(
        "-s", "--stagedir", action="store_true", help="Show path to stage directory"
    )

    path.add_argument("name", help="Name of test")


def history_menu(subparsers, pager_option):
    """This method builds the command line menu for ``buildtest history`` command

    Args:
        subparsers (argparse._SubParsersAction): Subparser object to add subparser
        pager_option (argparse.ArgumentParser): Parent parser object to add to subparser
    """

    history_subcmd = subparsers.add_parser(
        "history", aliases=["hy"], help="Query build history"
    )

    history_subparser = history_subcmd.add_subparsers(
        metavar="", description="Query build history file", dest="history"
    )

    list_parser = history_subparser.add_parser(
<<<<<<< HEAD
        "list", help="List a summary of all builds", parents=[parent_parser["pager"]]
=======
        "list", help="List a summary of all builds", parents=[pager_option]
>>>>>>> ddc9dc07
    )
    list_parser.add_argument(
        "-n",
        "--no-header",
        action="store_true",
        help="Do not print header columns in terse output (--terse)",
    )
    list_parser.add_argument(
        "-t",
        "--terse",
        action="store_true",
        help="Print output in machine readable format",
    )

    query = history_subparser.add_parser(
        "query", help="Query information for a particular build", parents=[pager_option]
    )
    query.add_argument("id", type=int, help="Select a build ID")
    query.add_argument(
        "-l",
        "--log",
        action="store_true",
        help="Display logfile for corresponding build id",
    )
    query.add_argument(
        "-o",
        "--output",
        action="store_true",
        help="view raw output from buildtest build command",
    )


def build_menu(subparsers):
    """This method implements command line menu for ``buildtest build`` command.

    Args:
        subparsers (argparse._SubParsersAction): Subparser object to add subparser
    """

    parser_build = subparsers.add_parser(
        "build", aliases=["bd"], help="Build and Run test"
    )

    discover_group = parser_build.add_argument_group(
        "select", "Select buildspec file to run based on file, tag, executor"
    )
    filter_group = parser_build.add_argument_group(
        "filter", "Filter tests after selection"
    )
    module_group = parser_build.add_argument_group("module", "Module Selection option")
    batch_group = parser_build.add_argument_group("batch", "Batch Submission Options ")
    extra_group = parser_build.add_argument_group("extra", "All extra options")

    discover_group.add_argument(
        "-b",
        "--buildspec",
        help="Specify a buildspec (file or directory) to build. A buildspec must end in '.yml' extension.",
        action="append",
    )

    discover_group.add_argument(
        "-x",
        "--exclude",
        action="append",
        help="Exclude one or more buildspecs (file or directory) from processing. A buildspec must end in '.yml' extension.",
    )

    discover_group.add_argument(
        "-e",
        "--executor",
        action="append",
        type=str,
        help="Discover buildspecs by executor name found in buildspec cache",
    )
    discover_group.add_argument(
        "-t",
        "--tags",
        action="append",
        type=str,
        help="Discover buildspecs by tags found in buildspec cache",
    )

    discover_group.add_argument(
        "--rerun",
        action="store_true",
        help="Rerun last successful buildtest build command.",
    )
    filter_group.add_argument(
        "-f",
        "--filter",
        type=handle_kv_string,
        help="Filter buildspec based on tags, type, or maintainers. Usage:  --filter key1=val1,key2=val2",
    )
    filter_group.add_argument(
        "--helpfilter",
        action="store_true",
        help="Show available filter fields used with --filter option",
    )
    filter_group.add_argument(
        "-et",
        "--executor-type",
        choices=["local", "batch"],
        help="Filter tests by executor type (local, batch) ",
    )
    module_group.add_argument(
        "--module-purge",
        action="store_true",
        help="Run 'module purge' before running any test ",
    )
    module_group.add_argument(
        "-m",
        "--modules",
        type=str,
        help="Specify a list of modules to load during test execution, to specify multiple modules each one must be comma "
        "separated for instance if you want to load 'gcc' and 'python' module you can do '-m gcc,python' ",
    )
    module_group.add_argument(
        "-u",
        "--unload-modules",
        type=str,
        help="Specify a list of modules to unload during test execution",
    )

    batch_group.add_argument(
        "--account",
        type=str,
        help="Specify project account used to charge batch jobs (applicable for batch jobs only)",
    )
    batch_group.add_argument(
        "--maxpendtime",
        type=positive_number,
        help="Specify Maximum Pending Time (sec) for job before cancelling job. This only applies for batch job submission.",
    )
    batch_group.add_argument(
        "--pollinterval",
        type=positive_number,
        help="Specify Poll Interval (sec) for polling batch jobs",
    )
    batch_group.add_argument(
        "--procs",
        help="Specify number of processes to run tests (only applicable with batch jobs). Multiple values can be specified comma separated.",
        nargs="+",
        type=positive_number,
    )
    batch_group.add_argument(
        "--nodes",
        help="Specify number of nodes to run tests (only applicable with batch jobs). Multiple values can be specified comma separated.",
        nargs="+",
        type=positive_number,
    )
    extra_group.add_argument(
        "--disable-executor-check",
        action="store_false",
        help="Disable executor check during configuration check. By default these checks are enforced for Local, Slurm, PBS, LSF, and Cobalt Executor.",
    )
    extra_group.add_argument(
        "--limit",
        type=positive_number,
        help="Limit number of tests that can be run.",
    )
    extra_group.add_argument(
        "--remove-stagedir",
        action="store_true",
        help="Remove stage directory after job completion.",
    )
    extra_group.add_argument(
        "--rebuild",
        type=positive_number,
        help="Rebuild test X number of times. Must be a positive number between [1-50]",
    )

    extra_group.add_argument(
        "--retry", help="Retry failed jobs", type=positive_number, default=1
    )
    extra_group.add_argument(
        "-s",
        "--stage",
        help="Control behavior of buildtest build to stop execution after 'parse' or 'build' stage",
        choices=["parse", "build"],
    )

    extra_group.add_argument(
        "--testdir",
        help="Specify a custom test directory where to write tests. This overrides configuration file and default location.",
    )

    extra_group.add_argument(
        "--timeout",
        help="Specify test timeout in number of seconds",
        type=positive_number,
    )


def buildspec_menu(subparsers, parent_parser):
    """This method implements ``buildtest buildspec`` command

    Args:
        subparsers (argparse._SubParsersAction): Subparser object
        parent_parser (argparse.ArgumentParser): Parent parser object
    """

    parser_buildspec = subparsers.add_parser(
        "buildspec", aliases=["bc"], help="Buildspec Interface"
    )

    subparsers_buildspec = parser_buildspec.add_subparsers(
        description="Buildspec Interface subcommands",
        dest="buildspecs_subcommand",
        metavar="",
    )

    # buildtest buildspec edit-file
    edit_via_filename = subparsers_buildspec.add_parser(
        "edit-file", aliases=["ef"], help="Edit buildspec file based on filename"
    )
    edit_via_filename.add_argument(
        "file",
        help="Edit buildspec file in editor",
        nargs="*",
    )

    # buildtest buildspec edit-test
    edit_via_testname = subparsers_buildspec.add_parser(
        "edit-test", aliases=["et"], help="Edit buildspec file based on test name"
    )
    edit_via_testname.add_argument(
        "name",
        help="Show content of buildspec based on test name",
        nargs="*",
    )

    # buildtest buildspec find

    buildspec_find = subparsers_buildspec.add_parser(
        "find",
        aliases=["f"],
        help="Query information from buildspecs cache",
        parents=[parent_parser["pager"]],
    )

    # buildtest buildspec maintainers
    buildspec_maintainers = subparsers_buildspec.add_parser(
        "maintainers", aliases=["m"], help="Query maintainers from buildspecs cache"
    )

    subparsers_maintainers = buildspec_maintainers.add_subparsers()
    maintainers_find = subparsers_maintainers.add_parser(
        "find", help="Find buildspecs based on maintainer name"
    )

    maintainers_find.add_argument(
        "name", help="Find buildspec based on maintainer name"
    )

    buildspec_maintainers.add_argument(
        "-l", "--list", action="store_true", help="List all maintainers"
    )
    buildspec_maintainers.add_argument(
        "-b",
        "--breakdown",
        action="store_true",
        help="Breakdown of buildspecs by maintainers",
    )
    buildspec_maintainers.add_argument(
        "--terse", help="Print output in machine readable format", action="store_true"
    )
    buildspec_maintainers.add_argument(
        "-n",
        "--no-header",
        action="store_true",
        help="Print output without header in terse output",
    )

    filter_group = buildspec_find.add_argument_group(
        "filter and format", "filter and format options"
    )
    terse_group = buildspec_find.add_argument_group("terse", "terse options")
    query_group = buildspec_find.add_argument_group(
        "query", "query options to retrieve from buildspec cache"
    )

    # buildtest buildspec find invalid
    subparsers_invalid = buildspec_find.add_subparsers(
        metavar="", dest="buildspec_find_subcommand"
    )
    invalid_buildspecs = subparsers_invalid.add_parser(
        "invalid", help="Show invalid buildspecs"
    )

    # buildtest buildspec find invalid options
    invalid_buildspecs.add_argument(
        "-e", "--error", action="store_true", help="Show error messages"
    )

    # buildtest buildspec find options

    query_group.add_argument(
        "-b",
        "--buildspec",
        help="Get all buildspec files from cache",
        action="store_true",
    )
    query_group.add_argument(
        "-e",
        "--executors",
        help="get all unique executors from buildspecs",
        action="store_true",
    )

    query_group.add_argument(
        "--group-by-tags", action="store_true", help="Group tests by tag name"
    )
    query_group.add_argument(
        "--group-by-executor",
        action="store_true",
        help="Group tests by executor name",
    )
    query_group.add_argument(
        "-p", "--paths", help="print all root buildspec paths", action="store_true"
    )

    query_group.add_argument(
        "-t", "--tags", help="List all available tags", action="store_true"
    )

    filter_group.add_argument(
        "--filter",
        type=handle_kv_string,
        help="Filter buildspec cache with filter fields in format --filter key1=val1,key2=val2",
    )
    filter_group.add_argument(
        "--format",
        help="Format buildspec cache with format fields in format --format field1,field2,...",
    )
    filter_group.add_argument(
        "--helpfilter",
        action="store_true",
        help="Show Filter fields for --filter option for filtering buildspec cache output",
    )
    filter_group.add_argument(
        "--helpformat",
        action="store_true",
        help="Show Format fields for --format option for formatting buildspec cache output",
    )
    filter_group.add_argument(
        "--filterfields",
        action="store_true",
        help="Print raw Filter fields for --filter option for filtering builspec cache output",
    )
    filter_group.add_argument(
        "--formatfields",
        action="store_true",
        help="Print raw Format fields for --format option for formatting builspec cache output",
    )

    terse_group.add_argument(
        "-n",
        "--no-header",
        action="store_true",
        help="Print output without header in terse output",
    )
    terse_group.add_argument(
        "--terse", help="Print output in machine readable format", action="store_true"
    )
    buildspec_find.add_argument(
        "--count",
        type=positive_number,
        help="Limit number of entries queried in output",
    )
    buildspec_find.add_argument(
        "--row-count",
        action="store_true",
        help="Print total count of records from the table.",
    )
    buildspec_find.add_argument(
        "-r",
        "--rebuild",
        help="Rebuild buildspec cache and find all buildspecs again",
        action="store_true",
    )
    buildspec_find.add_argument(
        "--root",
        help="Specify root buildspecs (directory) path to load buildspecs into buildspec cache.",
        type=str,
        action="append",
    )
    buildspec_find.add_argument(
        "-q",
        "--quiet",
        help="Don't print output of buildspec cache when rebuilding cache",
        action="store_true",
    )

    # buildtest buildspec show
    show_buildspecs = subparsers_buildspec.add_parser(
        "show", aliases=["s"], help="Show content of buildspec file"
    )
    show_buildspecs.add_argument(
        "name",
        help="Show content of buildspec based on test name",
        nargs="*",
    )
    show_buildspecs.add_argument(
        "-t",
        "--theme",
        metavar="Color Themes",
        help="Specify a color theme, Pygments style to use when displaying output. See https://pygments.org/docs/styles/#getting-a-list-of-available-styles for available themese",
        choices=list(STYLE_MAP.keys()),
    )
    # buildtest buildspec show-fail
    show_fail_buildspecs = subparsers_buildspec.add_parser(
        "show-fail",
        aliases=["sf"],
        help="Show content of buildspec file for all failed tests",
    )
    show_fail_buildspecs.add_argument(
        "name",
        help="Show content of buildspec based on failed test name",
        nargs="*",
    )
    show_fail_buildspecs.add_argument(
        "-t",
        "--theme",
        metavar="Color Themes",
        help="Specify a color theme, Pygments style to use when displaying output. See https://pygments.org/docs/styles/#getting-a-list-of-available-styles for available themes",
        choices=list(STYLE_MAP.keys()),
    )

    # buildtest buildspec summary
    subparsers_buildspec.add_parser(
        "summary",
        aliases=["sm"],
        help="Print summary of buildspec cache",
        parents=[parent_parser["pager"]],
    )
    # buildtest buildspec validate
    buildspec_validate = subparsers_buildspec.add_parser(
        "validate", aliases=["val"], help="Validate buildspecs with JSON Schema"
    )
    # buildtest buildspec validate options
    buildspec_validate.add_argument(
        "-b",
        "--buildspec",
        type=str,
        help="Specify path to buildspec (file, or directory) to validate",
        action="append",
    )

    buildspec_validate.add_argument(
        "-x",
        "--exclude",
        type=str,
        help="Specify path to buildspec to exclude (file or directory) during validation",
        action="append",
    )

    buildspec_validate.add_argument(
        "-e",
        "--executor",
        type=str,
        action="append",
        help="Specify buildspecs by executor name to validate",
    )
    buildspec_validate.add_argument(
        "-t",
        "--tag",
        type=str,
        action="append",
        help="Specify buildspecs by tag name to validate",
    )


def config_menu(subparsers, parent_parser):
    """This method adds argparse argument for ``buildtest config``

    Args:
        subparsers (argparse._SubParsersAction): Subparser object
        parent_parser (argparse.ArgumentParser): Parent parser object
    """

    parser_config = subparsers.add_parser(
        "config",
        aliases=["cg"],
        help="Query buildtest configuration",
    )

    subparsers_config = parser_config.add_subparsers(
        description="Query information from buildtest configuration file",
        dest="config",
        metavar="",
    )

    compilers = subparsers_config.add_parser(
        "compilers", aliases=["co"], help="Search compilers"
    )

    subparsers_config.add_parser(
        "edit", aliases=["e"], help="Open configuration file in editor"
    )

    executors = subparsers_config.add_parser(
        "executors", aliases=["ex"], help="Query executors from buildtest configuration"
    )

    subparsers_config.add_parser(
        "path", aliases=["p"], help="Show path to configuration file"
    )

    subparsers_config.add_parser("systems", help="List all available systems")

    subparsers_config.add_parser(
        "validate", help="Validate buildtest settings file with schema."
    )
    view_parser = subparsers_config.add_parser(
        "view",
        aliases=["v"],
        help="View configuration file",
        parents=[parent_parser["pager"]],
    )
    view_parser.add_argument(
        "-t",
        "--theme",
        metavar="Color Themes",
        help="Specify a color theme, Pygments style to use when displaying output. See https://pygments.org/docs/styles/#getting-a-list-of-available-styles for available themes",
        choices=list(STYLE_MAP.keys()),
    )
    executor_group = executors.add_mutually_exclusive_group()

    # buildtest config executors
    executor_group.add_argument(
        "-j", "--json", action="store_true", help="View executor in JSON format"
    )
    executor_group.add_argument(
        "-y", "--yaml", action="store_true", help="View executors in YAML format"
    )
    executor_group.add_argument(
        "-d", "--disabled", action="store_true", help="Show disabled executors"
    )
    executor_group.add_argument(
        "-i", "--invalid", action="store_true", help="Show invalid executors"
    )

    # buildtest config compilers
    compilers.add_argument(
        "-j",
        "--json",
        action="store_true",
        help="List compiler details in JSON format",
    )
    compilers.add_argument(
        "-y",
        "--yaml",
        action="store_true",
        help="List compiler details in YAML format",
    )

    subparsers_compiler = compilers.add_subparsers(
        description="Find new compilers and add them to detected compiler section",
        dest="compilers",
        metavar="",
    )

    compiler_find = subparsers_compiler.add_parser(
        "find", help="Find compilers", parents=[parent_parser["file"]]
    )
    compiler_find.add_argument(
        "-d",
        "--detailed",
        help="Display detailed output when finding compilers",
        action="store_true",
    )
    compiler_find.add_argument(
        "-u",
        "--update",
        action="store_true",
        help="Update configuration file with new compilers",
    )
    compiler_find.add_argument(
        "-m",
        "--modulepath",
        type=str,
        nargs="+",
        help="Specify a list of directories to search for modules via MODULEPATH to detect compilers",
    )

    compiler_test = subparsers_compiler.add_parser(
        "test",
        help="Test each compiler instance by performing module load test",
    )
    compiler_test.add_argument(
        "compiler_names", nargs="*", help="Specify compiler name to test"
    )


def report_menu(subparsers, parent_parser):
    """This method implements the ``buildtest report`` command options

    Args:
        subparsers (argparse._SubParsersAction): Subparser object
        parent_parser (argparse.ArgumentParser): Parent parser object
    """

    parser_report = subparsers.add_parser(
        "report",
        aliases=["rt"],
        help="Query test report",
        parents=[parent_parser["pager"]],
    )
    subparsers = parser_report.add_subparsers(
        description="Fetch test results from report file and print them in table format",
        metavar="",
        dest="report_subcommand",
    )
    subparsers.add_parser("clear", aliases=["c"], help="Remove all report file")
    subparsers.add_parser("list", aliases=["l"], help="List all report files")
    subparsers.add_parser(
        "path", aliases=["p"], help="Print full path to the report file being used"
    )
    parser_report_summary = subparsers.add_parser(
        "summary",
        aliases=["sm"],
        help="Summarize test report",
        parents=[parent_parser["pager"]],
    )

    # buildtest report
    parser_report.add_argument(
        "--filter",
        type=handle_kv_string,
        help="Filter report by filter fields. The filter fields must be a key=value pair and multiple fields can be comma separated in the following format: --filter key1=val1,key2=val2 . For list of filter fields run: --helpfilter.",
    )

    parser_report.add_argument(
        "--format",
        help="format field for printing purposes. For more details see --helpformat for list of available fields. Fields must be separated by comma (usage: --format <field1>,<field2>,...)",
    )
    parser_report.add_argument(
        "--helpfilter",
        action="store_true",
        help="List available filter fields to be used with --filter option",
    )
    parser_report.add_argument(
        "--helpformat", action="store_true", help="List of available format fields"
    )
    parser_report.add_argument(
        "--filterfields",
        action="store_true",
        help="Print raw filter fields for --filter option to filter the report",
    )
    parser_report.add_argument(
        "--formatfields",
        action="store_true",
        help="Print raw format fields for --format option to format the report",
    )
    pass_fail = parser_report.add_mutually_exclusive_group()

    pass_fail.add_argument(
        "-f",
        "--fail",
        help="Retrieve all FAIL tests",
        action="store_true",
    )
    pass_fail.add_argument(
        "-p",
        "--pass",
        dest="passed",
        help="Retrieve all PASS tests",
        action="store_true",
    )

    parser_report.add_argument(
        "-s",
        "--start",
        type=valid_time,
        help="Retrieve tests by starttime",
    )
    parser_report.add_argument(
        "-e",
        "--end",
        type=valid_time,
        help="Retrieve tests by endtime",
    )
    parser_report.add_argument(
        "--latest",
        help="Retrieve latest record of particular test",
        action="store_true",
    )
    parser_report.add_argument(
        "--oldest",
        help="Retrieve oldest record of particular test",
        action="store_true",
    )
    parser_report.add_argument(
        "-c",
        "--count",
        type=positive_number,
        help="Retrieve limited number of rows that get printed",
    )
    parser_report.add_argument(
        "-n",
        "--no-header",
        action="store_true",
        help="Don't print headers column used with terse option (--terse).",
    )
    parser_report.add_argument(
        "-t",
        "--terse",
        action="store_true",
        help="Print output in machine readable format",
    )
    parser_report.add_argument(
        "--row-count",
        action="store_true",
        help="Print total count of records from the table.",
    )
    parser_report_summary.add_argument(
        "--detailed", "-d", action="store_true", help="Enable a more detailed report"
    )


def inspect_menu(subparsers, pager_option):
    """This method builds argument for ``buildtest inspect`` command

    Args:
        subparsers (argparse._SubParsersAction): Subparser object
        parent_parser (argparse.ArgumentParser): Parent parser object
    """

    parser_inspect = subparsers.add_parser(
        "inspect", aliases=["it"], help="Inspect a test based on NAME or ID "
    )

    subparser = parser_inspect.add_subparsers(
        description="Inspect Test result based on Test ID or Test Name",
        dest="inspect",
        metavar="",
    )
    inspect_buildspec = subparser.add_parser(
        "buildspec",
        aliases=["b"],
        help="Inspect a test based on buildspec",
<<<<<<< HEAD
        parents=[parent_parser["pager"]],
    )
    name = subparser.add_parser(
        "name",
        aliases=["n"],
        help="Specify name of test",
        parents=[parent_parser["pager"]],
=======
        parents=[pager_option],
    )
    name = subparser.add_parser(
        "name", aliases=["n"], help="Specify name of test", parents=[pager_option]
>>>>>>> ddc9dc07
    )
    query_list = subparser.add_parser(
        "query", aliases=["q"], help="Query fields from record", parents=[pager_option]
    )

    # buildtest inspect buildspec
    inspect_buildspec.add_argument(
        "buildspec", nargs="*", help="List of buildspecs to query"
    )
    inspect_buildspec.add_argument(
        "-a", "--all", action="store_true", help="Fetch all records for a given test"
    )

    name.add_argument("name", nargs="*", help="Name of test")

    # buildtest inspect list
    inspect_list = subparser.add_parser(
        "list",
        aliases=["l"],
        help="List all test names, ids, and corresponding buildspecs",
<<<<<<< HEAD
        parents=[parent_parser["pager"]],
=======
        parents=[pager_option],
>>>>>>> ddc9dc07
    )
    inspect_list.add_argument(
        "-n",
        "--no-header",
        action="store_true",
        help="Print output without header in terse format (--terse)",
    )
    inspect_list.add_argument(
        "-t", "--terse", action="store_true", help="Print output in terse format"
    )

    inspect_list.add_argument(
        "-b", "--builder", action="store_true", help="List test in builder format"
    )

    # buildtest inspect query
    query_list.add_argument(
        "-b", "--buildscript", action="store_true", help="Print build script"
    )
    query_list.add_argument(
        "-be", "--buildenv", action="store_true", help="Print content of build env"
    )
    query_list.add_argument(
        "-e", "--error", action="store_true", help="Print error file"
    )
    query_list.add_argument(
        "-o", "--output", action="store_true", help="Print output file"
    )
    query_list.add_argument(
        "-t", "--testpath", action="store_true", help="Print content of testpath"
    )
    query_list.add_argument(
        "--theme",
        metavar="Color Themes",
        help="Specify a color theme, Pygments style to use when displaying output. See https://pygments.org/docs/styles/#getting-a-list-of-available-styles for available themese",
        choices=list(STYLE_MAP.keys()),
    )
    query_list.add_argument(
        "name", nargs="*", help="Name of builder to query in report file"
    )


def schema_menu(subparsers):
    """This method builds menu for ``buildtest schema``

    Args:
        subparsers (argparse._SubParsersAction): Subparser object
    """

    parser_schema = subparsers.add_parser(
        "schema", help="List schema contents and examples"
    )
    parser_schema.add_argument(
        "-e",
        "--example",
        action="store_true",
        help="Show schema examples",
    )
    parser_schema.add_argument(
        "-j", "--json", action="store_true", help="Display json schema file"
    )
    parser_schema.add_argument(
        "-n",
        "--name",
        help="show schema by name (e.g., script)",
        metavar="Schema Name",
        choices=schema_table["names"],
    )


def cdash_menu(subparsers):
    """This method builds arguments for ``buildtest cdash`` command.

    Args:
        subparsers (argparse._SubParsersAction): Subparser object
    """

    parser_cdash = subparsers.add_parser("cdash", help="Upload test to CDASH server")

    subparser = parser_cdash.add_subparsers(
        description="buildtest CDASH integeration", dest="cdash", metavar=""
    )
    subparser.add_parser("view", help="Open CDASH project in webbrowser")

    upload = subparser.add_parser("upload", help="Upload Test to CDASH server")

    upload.add_argument("--site", help="Specify site name reported in CDASH")
    upload.add_argument("buildname", help="Specify Build Name reported in CDASH")
    upload.add_argument(
        "-o", "--open", action="store_true", help="Open CDASH report in browser"
    )<|MERGE_RESOLUTION|>--- conflicted
+++ resolved
@@ -425,7 +425,7 @@
     path.add_argument("name", help="Name of test")
 
 
-def history_menu(subparsers, pager_option):
+def history_menu(subparsers, parent_parser):
     """This method builds the command line menu for ``buildtest history`` command
 
     Args:
@@ -442,11 +442,7 @@
     )
 
     list_parser = history_subparser.add_parser(
-<<<<<<< HEAD
         "list", help="List a summary of all builds", parents=[parent_parser["pager"]]
-=======
-        "list", help="List a summary of all builds", parents=[pager_option]
->>>>>>> ddc9dc07
     )
     list_parser.add_argument(
         "-n",
@@ -462,7 +458,7 @@
     )
 
     query = history_subparser.add_parser(
-        "query", help="Query information for a particular build", parents=[pager_option]
+        "query", help="Query information for a particular build", parents=[parent_parser["pager"]]
     )
     query.add_argument("id", type=int, help="Select a build ID")
     query.add_argument(
@@ -1167,7 +1163,7 @@
     )
 
 
-def inspect_menu(subparsers, pager_option):
+def inspect_menu(subparsers, parent_parser):
     """This method builds argument for ``buildtest inspect`` command
 
     Args:
@@ -1188,7 +1184,6 @@
         "buildspec",
         aliases=["b"],
         help="Inspect a test based on buildspec",
-<<<<<<< HEAD
         parents=[parent_parser["pager"]],
     )
     name = subparser.add_parser(
@@ -1196,15 +1191,9 @@
         aliases=["n"],
         help="Specify name of test",
         parents=[parent_parser["pager"]],
-=======
-        parents=[pager_option],
-    )
-    name = subparser.add_parser(
-        "name", aliases=["n"], help="Specify name of test", parents=[pager_option]
->>>>>>> ddc9dc07
     )
     query_list = subparser.add_parser(
-        "query", aliases=["q"], help="Query fields from record", parents=[pager_option]
+        "query", aliases=["q"], help="Query fields from record", parents=[parent_parser["pager"]]
     )
 
     # buildtest inspect buildspec
@@ -1222,11 +1211,7 @@
         "list",
         aliases=["l"],
         help="List all test names, ids, and corresponding buildspecs",
-<<<<<<< HEAD
         parents=[parent_parser["pager"]],
-=======
-        parents=[pager_option],
->>>>>>> ddc9dc07
     )
     inspect_list.add_argument(
         "-n",

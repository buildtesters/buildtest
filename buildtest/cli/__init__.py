--- conflicted
+++ resolved
@@ -668,18 +668,9 @@
         type=positive_number,
     )
     extra_group.add_argument(
-<<<<<<< HEAD
         "--limit",
         type=positive_number,
         help="Limit number of tests that can be run.",
-=======
-        "--disable-executor-check",
-        action="store_false",
-        help="Disable executor check during configuration check. By default these checks are enforced for Local, Slurm, PBS, LSF, and Cobalt Executor.",
-    )
-    extra_group.add_argument(
-        "--limit", type=positive_number, help="Limit number of tests that can be run."
->>>>>>> 4e6dfaed
     )
     extra_group.add_argument(
         "--remove-stagedir",

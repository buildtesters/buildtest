"""
This module contains all the methods related to "buildtest build" which is used
for building test scripts from a Buildspec
"""
import json
import logging
import os
import re
import shutil
import sys
import tempfile
import time
from datetime import datetime

from buildtest import BUILDTEST_VERSION
from buildtest.buildsystem.builders import Builder
from buildtest.buildsystem.parser import BuildspecParser
from buildtest.defaults import (
    BUILD_HISTORY_DIR,
    BUILD_REPORT,
<<<<<<< HEAD
    BUILDSPEC_CACHE_FILE,
=======
    BUILDTEST_REPORT_SUMMARY,
>>>>>>> 90c56952
    BUILDTEST_DEFAULT_TESTDIR,
)
from buildtest.exceptions import BuildspecError, BuildTestError, ExecutorError
from buildtest.executors.setup import BuildExecutor
from buildtest.system import system
<<<<<<< HEAD
from buildtest.utils.file import create_dir, is_file, load_json, resolve_path, walk_tree
=======
from buildtest.utils.file import walk_tree, resolve_path, is_file, create_dir, load_json, read_file, write_file
>>>>>>> 90c56952
from buildtest.utils.tools import Hasher, deep_get
from jsonschema.exceptions import ValidationError
from tabulate import tabulate
from termcolor import colored

logger = logging.getLogger(__name__)


def discover_buildspecs(
    buildspecs=None, exclude_buildspecs=None, executors=None, tags=None
):
    """This method discovers all buildspecs based on --buildspecs, --tags, --executor
    and excluding buildspecs (--exclude).

    :param buildspecs: List of input buildspecs passed by argument `buildtest build --buildspec`
    :type buildspecs: list
    :param exclude_buildspecs: List of excluded buildspecs by argument `buildtest build --exclude`
    :type exclude_buildspecs: list
    :param tags: List of input tags for discovering buildspecs by argument `buildtest build --tags`
    :type tags: list
    :param executors: List of input executors for discovering buildspecs by argument `buildtest build --executor`
    :type executors: list
    """

    # a dictionary used to keep track of included, excluded and detected buildspecs.
    buildspec_dict = {}
    buildspec_dict["included"] = []
    buildspec_dict["excluded"] = []
    buildspec_dict["detected"] = []
    buildspec_dict["tags"] = {}
    buildspec_dict["executors"] = {}

    logger.debug(
        f"Discovering buildspecs based on tags={tags}, executor={executors}, buildspec={buildspecs}, excluded buildspec={exclude_buildspecs}"
    )
    # discover buildspecs based on --tags
    if tags:
        found_buildspecs, buildspec_dict["tags"] = discover_buildspecs_by_tags(tags)

        buildspec_dict["included"] += found_buildspecs

        logger.debug(f"Discovered buildspecs based on tags: {tags}")
        logger.debug(found_buildspecs)

    # discover buildspecs based on --executor
    if executors:
        found_buildspecs, buildspec_dict["executors"] = discover_buildspecs_by_executor(
            executors
        )

        buildspec_dict["included"] += found_buildspecs
        logger.debug(f"Discovered buildspecs based on executors: {executors}")
        logger.debug(found_buildspecs)

    # discover buildspecs based on --buildspec
    if buildspecs:
        # Discover list of one or more Buildspec files based on path provided. Since --buildspec can be provided multiple
        # times we need to invoke discover_buildspecs once per argument.
        for option in buildspecs:
            bp = discover_by_buildspecs(option)

            # only add buildspecs if its not None
            if bp:
                buildspec_dict["included"] += bp

    # remove any duplicate Buildspec from list by converting list to set and then back to list
    buildspec_dict["included"] = list(set(buildspec_dict["included"]))

    # if no files discovered let's stop now
    if not buildspec_dict["included"]:
        msg = "There are no config files to process."
        sys.exit(msg)

    logger.debug(
        f"buildtest discovered the following Buildspecs: {buildspec_dict['included']}"
    )

    buildspec_dict["detected"] = buildspec_dict["included"].copy()

    # if user pass buildspecs to be excluded (buildtest build -x <buildspec>) then
    # discover all excluded buildspecs and remove from discovered list
    if exclude_buildspecs:

        # discover all excluded buildspecs, if its file add to list,
        # if its directory traverse all .yml files
        for name in exclude_buildspecs:
            bp = discover_by_buildspecs(name)
            if bp:
                buildspec_dict["excluded"] += bp

        # remove any duplicates from list
        buildspec_dict["excluded"] = list(set(buildspec_dict["excluded"]))

        logger.debug(
            f"The exclude pattern is the following: {buildspec_dict['excluded']}"
        )

        # detected buildspecs are any buildspecs in included buildspecs not in excluded buildspecs
        buildspec_dict["detected"] = [
            file
            for file in buildspec_dict["included"]
            if file not in buildspec_dict["excluded"]
        ]

        logger.debug(
            f"Buildspec list after applying exclusion: {buildspec_dict['detected']}"
        )

    # if no files remain after exclusion let's stop now.
    if not buildspec_dict["detected"]:
        msg = "There are no Buildspec files to process."
        sys.exit(msg)

    return buildspec_dict


def print_discovered_buildspecs(buildspec_dict):
    """This method will print the discovered buildspecs in the table format"""

    msg = """
+-------------------------------+
| Stage: Discovering Buildspecs |
+-------------------------------+ 
"""
    if os.getenv("BUILDTEST_COLOR") == "True":
        msg = colored(msg, "red", attrs=["bold"])

    print(msg)

    table = [[i] for i in buildspec_dict["included"]]
    headers = "Discovered Buildspecs"

    if os.getenv("BUILDTEST_COLOR") == "True":
        headers = colored(headers, "blue", attrs=["bold"])

    print(tabulate(table, headers=[headers], tablefmt="grid"))

    # if any buildspecs removed due to -x option we print them to screen
    if buildspec_dict["excluded"]:
        table = [[i] for i in buildspec_dict["excluded"]]
        headers = "Excluded Buildspecs"

        if os.getenv("BUILDTEST_COLOR") == "True":
            headers = colored(headers, "blue", attrs=["bold"])

        print(tabulate(table, headers=[headers], tablefmt="grid"))

    print("Discovered Buildspecs: ", len(buildspec_dict["included"]))
    print("Excluded Buildspecs: ", len(buildspec_dict["excluded"]))
    print("Detected Buildspecs after exclusion: ", len(buildspec_dict["detected"]))

    # print breakdown of buildspecs by tags
    if buildspec_dict.get("tags"):
        print("\nBREAKDOWN OF BUILDSPECS BY TAGS")
        print("----------------------------------")

        print(f"Detected Tag Names: {list(buildspec_dict['tags'].keys())}")

        for tagname in buildspec_dict["tags"].keys():
            headers = tagname
            if os.getenv("BUILDTEST_COLOR") == "True":
                headers = colored(headers, "blue", attrs=["bold"])

            # need to convert each element of list into a list type in order to print correctly
            rows = [[i] for i in buildspec_dict["tags"][tagname]]

            print(tabulate(rows, headers=[headers], tablefmt="grid"))
            print("\n")

    # print breakdown of buildspecs by executors
    if buildspec_dict.get("executors"):
        print("\nBREAKDOWN OF BUILDSPECS BY EXECUTORS")
        print("--------------------------------------")

        print(f"Detected Executor Names: {list(buildspec_dict['executors'].keys())}")

        for executorname in buildspec_dict["executors"].keys():
            headers = executorname
            if os.getenv("BUILDTEST_COLOR") == "True":
                headers = colored(headers, "blue", attrs=["bold"])

            rows = [[i] for i in buildspec_dict["executors"][executorname]]
            print(tabulate(rows, headers=[headers], tablefmt="grid"))
            print("\n")


def discover_buildspecs_by_tags(tagnames):
    """This method discovers buildspecs by tags, using ``--tags`` option
    from ``buildtest build`` command. This method will read BUILDSPEC_CACHE_FILE
    and search for ``tags`` key in buildspec recipe and match with input
    tag. Since ``tags`` field is a list, we check if input tag is in ``list``
    and if so we add the entire buildspec into a list. The return is a list
    of buildspec files to process.

    :param input_tag: List of input tags from command line argument ``buildtest build --tags <tags>``
    :type input_tag: list
    :return: a list of buildspec files that match tag name
    :rtype: list
    """

    tag_dict = {}

    if not is_file(BUILDSPEC_CACHE_FILE):
        raise BuildTestError(
            f"Cannot for buildspec cache: {BUILDSPEC_CACHE_FILE}, please run 'buildtest buildspec find' "
        )

    cache = load_json(BUILDSPEC_CACHE_FILE)

    buildspecs = []
    # query all buildspecs from BUILDSPEC_CACHE_FILE for tags keyword and
    # if it matches input_tag we add buildspec to list

    for name in tagnames:
        tag_dict[name] = set()

        for buildspecfile in cache["buildspecs"].keys():
            for test in cache["buildspecs"][buildspecfile].keys():

                # if input tag is not of type str we skip the tag name since it is not valid
                if not isinstance(name, str):
                    logger.warning(f"Tag: {name} is not of type 'str'")
                    continue

                # if tags is not declared we set to empty list
                tag = cache["buildspecs"][buildspecfile][test].get("tags") or []

                if name in tag:
                    buildspecs.append(buildspecfile)
                    tag_dict[name].add(buildspecfile)

    # remove any duplicates and return back a list
    buildspecs = list(set(buildspecs))

    return buildspecs, tag_dict


def discover_buildspecs_by_executor(executors):
    """This method discovers buildspecs by executor name, using ``buildtest build --executor``
    command. This method will read BUILDSPEC_CACHE_FILE and search for ``executor`` key
    in buildspec recipe and match with input executor name. The return is a list of matching
    buildspec with executor name to process.

    :param executors: List of input executor name from command line argument ``buildtest build --executor <name>``
    :type executors: list
    :return: a list of buildspec files that match tag name
    :rtype: list
    """

    executor_dict = {}

    if not is_file(BUILDSPEC_CACHE_FILE):
        raise BuildTestError(
            f"Cannot for buildspec cache: {BUILDSPEC_CACHE_FILE}, please run 'buildtest buildspec find' "
        )

    cache = load_json(BUILDSPEC_CACHE_FILE)

    buildspecs = []
    # query all buildspecs from BUILDSPEC_CACHE_FILE for tags keyword and
    # if it matches input_tag we add buildspec to list

    for name in executors:
        executor_dict[name] = set()

        for buildspecfile in cache["buildspecs"].keys():
            for test in cache["buildspecs"][buildspecfile].keys():

                # check if executor in buildspec matches one in argument (buildtest build --executor <EXECUTOR>)
                if name == cache["buildspecs"][buildspecfile][test].get("executor"):
                    buildspecs.append(buildspecfile)
                    executor_dict[name].add(buildspecfile)

    # remove any duplicates and return back a list
    buildspecs = list(set(buildspecs))

    return buildspecs, executor_dict


def discover_by_buildspecs(buildspec):
    """Given a buildspec file specified by the user with ``buildtest build --buildspec``,
    discover one or more files and return a list for buildtest to process.
    This method is called once per argument of ``--buildspec`` or ``--exclude``
    option. If its a directory path we recursively find all buildspecs with
    option. If its a directory path we recursively find all buildspecs with
    .yml extension. If filepath doesn't exist or file extension is not .yml we
    return None and capture error in log.

    # file path
    buildtest build --buildspec tutorials/hello.sh.yml

    # directory path
    buildtest build --buildspec tutorials

    :param buildspec: Input argument from ``buildtest build --buildspec``
    :type buildspec: str
    :return: A list of discovered buildspec with resolved path, if its invalid we return None
    :rtype: list or None
    """

    buildspecs = []

    # if buildspec doesn't exist print message and log error and return
    if not os.path.exists(os.path.abspath(buildspec)):
        msg = (
            f"Unable to find any buildspecs with name: {os.path.abspath(buildspec)} "
            + "Please provide an absolute or relative path to a directory or file relative to current directory."
        )
        print(msg)
        logger.error(msg)
        return

    # Now handle path based on being a directory or file path
    if os.path.isdir(buildspec):
        logger.debug(
            f"Buildspec File: {buildspec} is a directory so traversing directory tree to find all Buildspec files with .yml extension"
        )
        buildspecs = walk_tree(buildspec, ".yml")
    elif os.path.isfile(buildspec):
        # if buildspec doesn't end in .yml extension we print message and return None
        if not re.search(".yml$", buildspec):
            msg = f"{buildspec} does not end in file extension .yml"
            print(msg)
            logger.error(msg)
            return

        buildspecs = [buildspec]
        logger.debug(f"Buildspec: {buildspec} is a file")

    # If we don't have any files discovered
    if not buildspecs:
        msg = "No Buildspec files found with input: %s." % buildspec
        print(msg)
        logger.error(msg)
        return

    # return all buildspec by resolving path, this gets the real canonical path and address shell expansion and user expansion
    buildspecs = [resolve_path(file) for file in buildspecs]

    logger.info(
        f"Based on input argument we discovered the following buildspecs: {buildspecs}"
    )
    return buildspecs


class BuildTest:
    """This class is an interface to building tests via "buildtest build" command."""

    def __init__(
        self,
        configuration=None,
        buildspecs=None,
        exclude_buildspecs=None,
        tags=None,
        executors=None,
        testdir=None,
        stage=None,
        filter_tags=None,
        rebuild=None,
        buildtest_system=None,
        report_file=None,
        max_pend_time=None,
        poll_interval=None,
        keep_stage_dir=None,
    ):
        """The initializer method is responsible for checking input arguments for type
        check, if any argument fails type check we raise an error. If all arguments pass
        we assign the values and proceed with building the test.

        :param configuration: Loaded configuration content which is an instance of SiteConfiguration
        :type configuration: SiteConfiguration
        :param buildspecs: list of buildspecs from command line (--buildspec)
        :type buildspecs: list, optional
        :param exclude_buildspecs: list of excluded buildspecs from command line (--exclude)
        :type exclude_buildspecs: list, optional
        :param tags: list of tags passed from command line (--tags)
        :type tags: list, optional
        :param executors: list of executors passed from command line (--executors)
        :type executors: list, optional
        :param testdir: specify path to test directory where tests are written. This argument is passed from command line (--testdir)
        :type testdir: str, optional
        :param stage: contains value of command line argument (--stage)
        :type stage: str, optional
        :param filter_tags: contains value of command line argument (--filter-tags)
        :type filter_tags: list, optional
        :param rebuild: contains value of command line argument (--rebuild)
        :type rebuild: list, optional
        :param buildtest_system: Instance of BuildTestSystem class
        :type  buildtest_system: BuildTestSystem
        :param report_file: Specify location where report file is written
        :type report_file: str, optional
        :param max_pend_time: Maximum Pend Time (sec) for batch job submission
        :type max_pend_time: int, optional
        :param poll_interval: Poll Interval (sec) for polling batch jobs
        :type poll_interval: int, optional
        :param keep_stage_dir: Keep stage directory after job completion
        :type keep_stage_dir: bool, optional

        """

        if buildspecs and not isinstance(buildspecs, list):
            raise BuildTestError(f"{buildspecs} is not of type list")

        if exclude_buildspecs and not isinstance(exclude_buildspecs, list):
            raise BuildTestError(f"{exclude_buildspecs} is not of type list")

        if tags and not isinstance(tags, list):
            raise BuildTestError(f"{tags} is not of type list")

        if executors and not isinstance(executors, list):
            raise BuildTestError(f"{executors} is not of type list")

        if filter_tags and not isinstance(filter_tags, list):
            raise BuildTestError(f"{filter_tags} is not of type list")

        if testdir and not isinstance(testdir, str):
            raise BuildTestError(f"{testdir} is not of type str")

        if stage and not isinstance(stage, str):
            raise BuildTestError(f"{stage} is not of type str")

        if rebuild:
            if not isinstance(rebuild, int):
                raise BuildTestError(f"{rebuild} is not of type int")

            if rebuild > 50:
                raise BuildTestError(
                    f"--rebuild {rebuild} exceeds maximum rebuild limit of 50"
                )
        self.keep_stage_dir = keep_stage_dir
        self.configuration = configuration
        self.buildspecs = buildspecs
        self.exclude_buildspecs = exclude_buildspecs
        self.tags = tags
        self.executors = executors
        self.max_pend_time = max_pend_time
        self.poll_interval = poll_interval
        self.invalid_buildspecs = None

        self.passed_tests = 0
        self.failed_tests = 0
        self.total_tests = 0

        # get real path to log directory which accounts for variable expansion, user expansion, and symlinks
        self.logdir = resolve_path(
            self.configuration.target_config.get("logdir"), exist=False
        )

        # create a temporary file to store logfile and we don't delete file by setting 'delete=False'
        # by default tempfile will delete file upon exit.
        self.logfile = tempfile.NamedTemporaryFile(
            prefix="buildtest_", delete=False, suffix=".log"
        )

        if self.logdir:

            create_dir(self.logdir)
            self.logfile.name = os.path.join(
                self.logdir, os.path.basename(self.logfile.name)
            )

        self.testdir = self.resolve_testdirectory(testdir)
        self.stage = stage
        self.filtertags = filter_tags
        self.rebuild = rebuild

        # this variable contains the detected buildspecs that will be processed by buildtest.
        self.detected_buildspecs = None

        self.builders = None
        self.buildexecutor = BuildExecutor(self.configuration, self.max_pend_time)
        self.system = buildtest_system or system
        self.report_file = resolve_path(report_file, exist=False) or BUILD_REPORT

        print("\n")
        print("User: ", self.system.system["user"])
        print("Hostname: ", self.system.system["host"])
        print("Platform: ", self.system.system["platform"])
        print("Current Time: ", datetime.now().strftime("%Y/%m/%d %X"))
        print("buildtest path:", shutil.which("buildtest"))
        print("buildtest version: ", BUILDTEST_VERSION)
        print("python path:", self.system.system["python"])
        print("python version: ", self.system.system["pyver"])
        print("Test Directory: ", self.testdir)
        print("Configuration File: ", self.configuration.file)
        print("Command:", " ".join(sys.argv))

    def build(self):
        """This method is responsible for discovering buildspecs based on input argument. Then we parse
        the buildspecs and retrieve builder objects for each test. Each builder object will invoke `build` which
        will build the test script, and then we run the test and update report."""

        self.discovered_bp = discover_buildspecs(
            buildspecs=self.buildspecs,
            exclude_buildspecs=self.exclude_buildspecs,
            tags=self.tags,
            executors=self.executors,
        )

        print_discovered_buildspecs(buildspec_dict=self.discovered_bp)

        self.detected_buildspecs = self.discovered_bp["detected"]

        # Parse all buildspecs and skip any buildspecs that fail validation, return type
        # is a builder object used for building test.
        self.parse_buildspecs()

        # if no builders found or  --stage=parse set we return from method
        if not self.builders or self.stage == "parse":
            return

        self.build_phase()

        # if --stage=build is set  we return from method
        if self.stage == "build":
            return

        self.builders = self.run_phase()

        # store path to logfile in each builder object. There is a single logfile per build.
        for builder in self.builders:
            builder.metadata["logpath"] = self.logfile.name

        if not self.keep_stage_dir:
            logger.debug("Removing stage directory for all tests")
            for builder in self.builders:
                shutil.rmtree(builder.stage_dir)

        # only update report if we have a list of valid builders returned from run_phase
        if self.builders:
            update_report(self.builders, self.report_file)

        shutil.copy2(
            os.path.join(os.getenv("BUILDTEST_ROOT"), "buildtest.log"),
            self.logfile.name,
        )

        print(f"Writing Logfile to: {self.logfile.name}")
        print(
            "A copy of logfile can be found at $BUILDTEST_ROOT/buildtest.log - ",
            os.path.join(os.getenv("BUILDTEST_ROOT"), "buildtest.log"),
        )

        self._update_build_history()

    def resolve_testdirectory(self, cli_testdir=None):
        """This method resolves which test directory to select. For example, one
        can specify test directory via command line ``buildtest build --testdir <path>``
        or path in configuration file. The default is $HOME/.buildtest/var/tests


        :param cli_testdir: test directory from command line ``buildtest build --testdir``
        :type cli_testdir: str
        :return: Path to test directory to use
        :rtype: str
        """

        # variable to set test directory if prefix is set
        prefix_testdir = resolve_path(
            self.configuration.target_config.get("testdir"), exist=False
        )

        # resolve full path for test directory specified by --testdir option
        cli_testdir = resolve_path(cli_testdir, exist=False)

        # Order of precedence when detecting test directory
        # 1. Command line option --testdir
        # 2. Configuration option specified by 'testdir'
        # 3. Defaults to $HOME/.buildtest/tests
        test_directory = cli_testdir or prefix_testdir or BUILDTEST_DEFAULT_TESTDIR

        create_dir(test_directory)

        return test_directory

    def parse_buildspecs(self):
        """Parse all buildspecs by passing buildspec file to ``BuildspecParser`` class. If buildspec
        fails validation we skip the buildspec and print all skipped buildspecs.
        If buildspec passes validation we get all builders by invoking ``Builder`` class that
        is responsible for creating builder objects for each test.

        :return: A list of builder objects which are instances of ``BuilderBase`` class
        :rtype: list
        """

        self.builders = []
        table = {"schemafile": [], "validstate": [], "buildspec": []}
        self.invalid_buildspecs = []
        # build all the tests
        for buildspec in self.detected_buildspecs:
            valid_state = True
            try:
                # Read in Buildspec file here, loading each will validate the buildspec file
                bp = BuildspecParser(buildspec, self.buildexecutor)
            except (BuildTestError, BuildspecError, ValidationError) as err:
                self.invalid_buildspecs.append(buildspec)
                logger.error(err)
                continue

            table["schemafile"].append(bp.schema_file)
            table["validstate"].append(valid_state)
            table["buildspec"].append(buildspec)

            builder = Builder(
                bp=bp,
                buildexecutor=self.buildexecutor,
                filters=self.filtertags,
                testdir=self.testdir,
                rebuild=self.rebuild,
                buildtest_system=self.system,
                configuration=self.configuration,
            )
            self.builders += builder.get_builders()

        # print any skipped buildspecs if they failed to validate during build stage
        if len(self.invalid_buildspecs) > 0:
            print("\n\nError Messages from Stage: Parse")
            print("{:_<80}".format(""))
            for test in self.invalid_buildspecs:
                print(test)

        # if no builders found we return from this method
        if not self.builders:
            print("No buildspecs to process because there are no valid buildspecs")
            return

        msg = """
+---------------------------+
| Stage: Parsing Buildspecs |
+---------------------------+ 
"""
        headers = table.keys()

        if os.getenv("BUILDTEST_COLOR") == "True":
            msg = colored(msg, "red", attrs=["bold"])
            headers = list(map(lambda x: colored(x, "blue", attrs=["bold"]), headers))

        print(msg)
        print(tabulate(table, headers=headers, tablefmt="presto"))

        testnames = list(map(lambda x: x.name, self.builders))
        description = list(map(lambda x: x.recipe.get("description"), self.builders))

        print("\n\n")

        headers = ["name", "description"]
        if os.getenv("BUILDTEST_COLOR") == "True":
            headers = list(map(lambda x: colored(x, "blue", attrs=["bold"]), headers))

        print(tabulate(zip(testnames, description), headers=headers, tablefmt="simple"))

    def build_phase(self):
        """This method will build all tests by invoking class method ``build`` for
        each builder that generates testscript in the test directory.
        """

        invalid_builders = []
        msg = """
+----------------------+
| Stage: Building Test |
+----------------------+ 
"""
        if os.getenv("BUILDTEST_COLOR") == "True":
            msg = colored(msg, "red", attrs=["bold"])

        print(msg)

        table = Hasher()

        for field in ["name", "id", "type", "executor", "tags", "testpath"]:
            table["script"][field] = []
            table["spack"][field] = []

        for field in ["name", "id", "type", "executor", "tags", "compiler", "testpath"]:
            table["compiler"][field] = []

        for builder in self.builders:
            try:
                builder.build()
            except BuildTestError as err:
                print(err)
                invalid_builders.append(builder)
                logger.error(err)
                continue

            table[builder.type]["name"].append(builder.metadata["name"])
            table[builder.type]["id"].append(builder.metadata["id"])
            table[builder.type]["type"].append(builder.recipe["type"])
            table[builder.type]["executor"].append(builder.executor)
            table[builder.type]["tags"].append(builder.recipe.get("tags"))
            table[builder.type]["testpath"].append(builder.build_script)

            if builder.type == "compiler":
                table[builder.type]["compiler"].append(builder.compiler)

        self._print_build_phase(invalid_builders, table)

        # remove builders if any invalid builders detected in build phase
        if invalid_builders:
            for test in invalid_builders:
                self.builders.remove(test)

        if not self.builders:
            raise BuildTestError(
                "Unable to create any test during build phase. Please check buildtest.log for more details"
            )

    def run_phase(self):
        """This method will run all builders with the appropriate executor.
        The executor argument is an instance of ``BuildExecutor`` that is responsible
        for orchestrating builder execution to the appropriate executor class. The
        executor contains a list of executors picked up from buildtest configuration.
        For tests running locally, we get the test metadata and count PASS/FAIL test
        state which is printed at end in Test Summary. For tests that need to run
        via scheduler, the first stage of run will dispatch job, and state will be
        `N/A`. We first dispatch all jobs and later poll jobs until they are complete.
        The poll section is skipped if all tests are run locally. In poll section we
        regenerate table with all valid_builders and updated test state and returncode
        and recalculate total pass/fail tests. Finally we return a list of valid_builders
        which are tests that ran through one of the executors. Any test that failed to run or be
        dispatched will be skipped during run stage and not added in `valid_builders`.
        The `valid_builders` contains the test meta-data that is used for updating
        test report in next stage.

        :return: A list of valid builders
        :rtype: list
        """

        valid_builders = []
        # run all the tests

        errmsg = []

        poll = False

        msg = """
+---------------------+
| Stage: Running Test |
+---------------------+ 
"""
        if os.getenv("BUILDTEST_COLOR") == "True":
            msg = colored(msg, "red", attrs=["bold"])

        print(msg)

        table = {
            "name": [],
            "id": [],
            "executor": [],
            "status": [],
            "returncode": [],
        }

        poll_queue = []

        for builder in self.builders:
            try:
                self.buildexecutor.run(builder)
            except ExecutorError as err:
                print("[%s]: Failed to Run Test" % builder.metadata["name"])
                errmsg.append(err)
                logger.error(err)
                continue

            valid_builders.append(builder)
            table["name"].append(builder.name)
            table["id"].append(builder.metadata["id"])
            table["executor"].append(builder.executor)
            table["status"].append(builder.metadata["result"]["state"])
            table["returncode"].append(builder.metadata["result"]["returncode"])

            # for jobs with N/A state we append to poll queue which means job is dispatched to scheduler
            # and we poll job later
            if builder.metadata["result"]["state"] == "N/A":
                poll_queue.append(builder)
                poll = True
                continue

            if builder.metadata["result"]["state"] == "PASS":
                self.passed_tests += 1
            else:
                self.failed_tests += 1

            self.total_tests += 1

        headers = table.keys()
        if os.getenv("BUILDTEST_COLOR") == "True":
            headers = list(map(lambda x: colored(x, "blue", attrs=["bold"]), headers))

        print(tabulate(table, headers=headers, tablefmt="presto"))

        if errmsg:
            print("\n\n")
            print("Error Messages from Stage: Run")
            print("{:_<80}".format(""))
            for error in errmsg:
                print(error)
            print("\n")

        # poll will be True if one of the result State is N/A which is buildtest way to inform job is dispatched to scheduler which requires polling
        if poll:
            valid_builders = self.poll_jobs(poll_queue, valid_builders)

            self._print_jobs_after_poll(valid_builders)

        ########## TEST SUMMARY ####################
        if self.total_tests == 0:
            print("No tests were executed")
            return

        self._print_test_summary()

        return valid_builders

    def _print_build_phase(self, invalid_builders, table):

        # print any skipped buildspecs if they failed to validate during build stage
        if invalid_builders:
            print("\n\nError Messages from Stage: Build")
            print("{:_<80}".format(""))
            for test in invalid_builders:
                print(test)

        # if we have any tests using 'script' schema we print all tests together since table columns are different
        if len(table["script"]["name"]) > 0:

            headers = table["script"].keys()
            if os.getenv("BUILDTEST_COLOR") == "True":
                headers = list(
                    map(
                        lambda x: colored(x, "blue", attrs=["bold"]),
                        table["script"].keys(),
                    )
                )

            print(
                tabulate(
                    table["script"],
                    headers=headers,
                    tablefmt="presto",
                )
            )

        print("\n")

        # if we have any tests using 'script' schema we print all tests together since table columns are different
        if len(table["spack"]["name"]) > 0:

            headers = table["spack"].keys()
            if os.getenv("BUILDTEST_COLOR") == "True":
                headers = list(
                    map(
                        lambda x: colored(x, "blue", attrs=["bold"]),
                        table["spack"].keys(),
                    )
                )

            print(
                tabulate(
                    table["spack"],
                    headers=headers,
                    tablefmt="presto",
                )
            )

        print("\n")
        # if we have any tests using 'compiler' schema we print all tests together since table columns are different
        if len(table["compiler"]["name"]) > 0:

            headers = table["compiler"].keys()
            if os.getenv("BUILDTEST_COLOR") == "True":
                headers = list(
                    map(
                        lambda x: colored(x, "blue", attrs=["bold"]),
                        table["compiler"].keys(),
                    )
                )

            print(
                tabulate(
                    table["compiler"],
                    headers=headers,
                    tablefmt="presto",
                )
            )

    def _print_jobs_after_poll(self, valid_builders):
        """Print table of all tests after polling"""

        table = {
            "name": [],
            "id": [],
            "executor": [],
            "status": [],
            "returncode": [],
        }

        msg = """
+---------------------------------------------+
| Stage: Final Results after Polling all Jobs |
+---------------------------------------------+ 
        """
        if os.getenv("BUILDTEST_COLOR") == "True":
            msg = colored(msg, "red", attrs=["bold"])

        print(msg)

        # regenerate test results after poll

        self.passed_tests = 0
        self.failed_tests = 0
        self.total_tests = 0

        for builder in valid_builders:
            if builder.metadata["result"]["state"] == "PASS":
                self.passed_tests += 1
            else:
                self.failed_tests += 1

            table["name"].append(builder.name)
            table["id"].append(builder.metadata["id"])
            table["executor"].append(builder.executor)
            table["status"].append(builder.metadata["result"]["state"])
            table["returncode"].append(builder.metadata["result"]["returncode"])

            self.total_tests += 1

        headers = table.keys()
        if os.getenv("BUILDTEST_COLOR") == "True":
            headers = list(map(lambda x: colored(x, "blue", attrs=["bold"]), headers))

        print(tabulate(table, headers=headers, tablefmt="presto"))

    def _print_test_summary(self):
        """Print a summary of total pass and fail test with percentage breakdown."""

        msg = """
+----------------------+
| Stage: Test Summary  |
+----------------------+ 
    """
        if os.getenv("BUILDTEST_COLOR") == "True":
            msg = colored(msg, "red", attrs=["bold"])

        print(msg)

        pass_rate = self.passed_tests * 100 / self.total_tests
        pass_rate = format(pass_rate, ".3f")
        fail_rate = self.failed_tests * 100 / self.total_tests
        fail_rate = format(fail_rate, ".3f")

        msg1 = f"Passed Tests: {self.passed_tests}/{self.total_tests} Percentage: {pass_rate}%"
        msg2 = f"Failed Tests: {self.failed_tests}/{self.total_tests} Percentage: {fail_rate}%"
        if os.getenv("BUILDTEST_COLOR") == "True":
            msg1 = colored(msg1, "green")
            msg2 = colored(msg2, "red")

        print(msg1)
        print(msg2)
        print("\n")

        self.test_summary = {
            "total": str(self.total_tests),
            "pass": str(self.passed_tests),
            "fail": str(self.failed_tests),
            "pass_rate": pass_rate,
            "fail_rate": fail_rate,
        }

    def poll_jobs(self, poll_queue, valid_builders):
        """This method will poll jobs by processing all jobs in ``poll_queue``. If
        job is cancelled by scheduler, we remove this from valid_builders list.
        This method will return a list of valid_builders after polling. If there
        are no valid_builders after polling, the method will return None

        :param poll_queue: a list of jobs that need to be polled. The jobs will poll using poll method from executor
        :type poll_queue: list, required
        :param valid_builders: list of valid builders
        :type valid_builders: list, required
        """
        # default interval is 30sec for polling jobs if poll interval not set in configuration file or command line
        default_interval = 30

        interval = self.poll_interval or deep_get(
            self.configuration.target_config, "executors", "defaults", "pollinterval"
        )

        if not interval:
            interval = default_interval

        # keep track of ignored jobs by job scheduler these include jobs that failed abnormally or cancelled by scheduler
        ignore_jobs = set()
        completed_jobs = set()

        # loop until poll_queue is empty which means all jobs have finished
        while poll_queue:

            print("\n")
            print(f"Polling Jobs in {interval} seconds")
            print("{:_<40}".format(""))

            logger.debug(f"Sleeping for {interval} seconds")
            time.sleep(interval)
            logger.debug(f"Polling Jobs: {poll_queue}")

            # poll all builder jobs and return a list of builders with updated builder state
            builder_queue = self.buildexecutor.poll(poll_queue)

            # for every builder in queue check if job is complete, add to complete jobs and remove from queue
            # an imcomplete job is also removed from queue
            for builder in builder_queue:
                if builder.state == "COMPLETE":
                    completed_jobs.add(builder)
                    poll_queue.remove(builder)
                    logger.debug(
                        f"{builder} poll complete, removing test from poll queue"
                    )
                elif builder.state == "INCOMPLETE":
                    ignore_jobs.add(builder)
                    poll_queue.remove(builder)

            jobIDs = []

            for job in poll_queue:
                jobIDs.append(job.metadata["jobid"])
            print("Job Queue:", jobIDs)

            completed_jobs_table = {
                "name": [],
                "executor": [],
                "jobID": [],
                "jobstate": [],
            }
            pending_jobs_table = {
                "name": [],
                "executor": [],
                "jobID": [],
                "jobstate": [],
            }
            for job in completed_jobs:
                completed_jobs_table["name"].append(job.name)
                completed_jobs_table["executor"].append(job.executor)
                completed_jobs_table["jobID"].append(job.metadata["jobid"])
                # completed_jobs_table["jobstate"].append(job.job_state)
                completed_jobs_table["jobstate"].append(job.job.state())

            for job in poll_queue:
                pending_jobs_table["name"].append(job.name)
                pending_jobs_table["executor"].append(job.executor)
                pending_jobs_table["jobID"].append(job.metadata["jobid"])
                # pending_jobs_table["jobstate"].append(job.job_state)
                pending_jobs_table["jobstate"].append(job.job.state())

            # only print table if their is an element in the table. We check for 'name' property
            if completed_jobs_table["name"]:
                print("\n")
                print("Completed Jobs")
                print("{:_<40}".format(""))
                print("\n")

                print(
                    tabulate(
                        completed_jobs_table,
                        headers=completed_jobs_table.keys(),
                        tablefmt="pretty",
                    )
                )

            if pending_jobs_table["name"]:
                print("\n")
                print("Pending Jobs")
                print("{:_<40}".format(""))
                print("\n")
                print(
                    tabulate(
                        pending_jobs_table,
                        headers=pending_jobs_table.keys(),
                        tablefmt="pretty",
                    )
                )

        # remove any builders where for jobs that need to be ignored
        if ignore_jobs:
            # convert set to list
            ignore_jobs = list(ignore_jobs)
            for builder in ignore_jobs:
                valid_builders.remove(builder)

            print("Cancelled Tests:")
            for builder in ignore_jobs:
                print(builder.name)

        # after removing jobs from valid_builders list there is chance we have no jobs to report
        # in that case we return from method
        if not valid_builders:
            sys.exit("After polling all jobs we found no valid builders to process")

        return valid_builders

    def _update_build_history(self):
        """Write a build history file that is stored in **$BUILDTEST_ROOT/var/.history** directory summarizing output of build. The history
        file is a json file named `build.json` which contains a copy of the build log for troubleshooting. buildtest will create a sub-directory
        that is incremented such as 0, 1, 2 in **$BUILDTEST_ROOT/var/.history** which is used to differentiate builds.
        """

        create_dir(BUILD_HISTORY_DIR)
        num_files = len(os.listdir(BUILD_HISTORY_DIR))
        # create a sub-directory in $BUILDTEST_ROOT/var/.history/ that is incremented for every build starting with 0, 1, 2, ...
        build_history_dir = os.path.join(BUILD_HISTORY_DIR, str(num_files))
        create_dir(build_history_dir)
        build_history_file = os.path.join(build_history_dir, "build.json")

        # copy the logfile into the history directory
        shutil.copy2(
            self.logfile.name,
            os.path.join(build_history_dir, os.path.basename(self.logfile.name)),
        )

        history_data = {
            "command": " ".join(sys.argv),
            "user": self.system.system["user"],
            "hostname": self.system.system["host"],
            "platform": self.system.system["platform"],
            "date": datetime.now().strftime("%Y/%m/%d %X"),
            "buildtest": shutil.which("buildtest"),
            "python": self.system.system["python"],
            "python-ver": self.system.system["pyver"],
            "testdir": self.testdir,
            "configfile": self.configuration.file,
            "system": self.configuration.name(),
            "logpath": os.path.join(
                build_history_dir, os.path.basename(self.logfile.name)
            ),
            "invalid_buildspecs": self.invalid_buildspecs,
            "buildspecs": {
                "detected": self.discovered_bp["detected"],
                "included": self.discovered_bp["included"],
                "excluded": self.discovered_bp["excluded"],
            },
            "test_summary": {
                "pass": self.test_summary["pass"],
                "fail": self.test_summary["fail"],
                "total": self.test_summary["total"],
                "pass_rate": self.test_summary["pass_rate"],
                "fail_rate": self.test_summary["fail_rate"],
            },
        }

        with open(build_history_file, "w") as fd:
            fd.write(json.dumps(history_data, indent=2))


def update_report(valid_builders, report_file=BUILD_REPORT):
    """This method will update BUILD_REPORT after every test run performed
    by ``buildtest build``. If BUILD_REPORT is not created, we will create
    file and update json file by extracting contents from builder.metadata

    :param valid_builders: builder object that were successful during build and able to execute test
    :type valid_builders: instance of BuilderBase (subclass)
    :param report_file: specify location to report file
    :type report_file: str
    """

    if not is_file(os.path.dirname(report_file)):
        create_dir(os.path.dirname(report_file))

    report = {}

    # if file exists, read json file
    if is_file(report_file):
        report = load_json(report_file)

    for builder in valid_builders:
        buildspec = builder.buildspec
        name = builder.name
        entry = {}

        report[buildspec] = report.get(buildspec) or {}
        report[buildspec][name] = report.get(buildspec, {}).get(name) or []

        # query over attributes found in builder.metadata, we only assign
        # keys that we care about for reporting
        for item in [
            "id",
            "full_id",
            "description",
            "schemafile",
            "executor",
            "compiler",
            "hostname",
            "user",
            "testroot",
            "testpath",
            "stagedir",
            "command",
            "outfile",
            "errfile",
            "buildspec_content",
            "test_content",
            "logpath",
        ]:
            entry[item] = builder.metadata[item]

        entry["tags"] = ""
        # convert tags to string if defined in buildspec
        if builder.metadata["tags"]:
            if isinstance(builder.metadata["tags"], list):
                entry["tags"] = " ".join(builder.metadata["tags"])
            else:
                entry["tags"] = builder.metadata["tags"]

        # query over result attributes, we only assign some keys of interest
        for item in ["starttime", "endtime", "runtime", "state", "returncode"]:
            entry[item] = builder.metadata["result"][item]

        entry["output"] = builder.metadata["output"]
        entry["error"] = builder.metadata["error"]

        entry["job"] = builder.metadata["job"]
        entry["build_script"] = builder.build_script
        report[buildspec][name].append(entry)

    with open(report_file, "w") as fd:
        json.dump(report, fd, indent=2)

    #  BUILDTEST_REPORT_SUMMARY file keeps track of all report files which
    #  contains a single line that denotes path to report file. This file only contains unique report files

    content = []
    if is_file(BUILDTEST_REPORT_SUMMARY):
        content = read_file(BUILDTEST_REPORT_SUMMARY)
        content = content.split("\n")

    if report_file not in content:
        content.append(report_file)

    with open(BUILDTEST_REPORT_SUMMARY, 'w') as fd:
        fd.write("\n".join(content))
<|MERGE_RESOLUTION|>--- conflicted
+++ resolved
@@ -18,21 +18,14 @@
 from buildtest.defaults import (
     BUILD_HISTORY_DIR,
     BUILD_REPORT,
-<<<<<<< HEAD
     BUILDSPEC_CACHE_FILE,
-=======
     BUILDTEST_REPORT_SUMMARY,
->>>>>>> 90c56952
     BUILDTEST_DEFAULT_TESTDIR,
 )
 from buildtest.exceptions import BuildspecError, BuildTestError, ExecutorError
 from buildtest.executors.setup import BuildExecutor
 from buildtest.system import system
-<<<<<<< HEAD
-from buildtest.utils.file import create_dir, is_file, load_json, resolve_path, walk_tree
-=======
 from buildtest.utils.file import walk_tree, resolve_path, is_file, create_dir, load_json, read_file, write_file
->>>>>>> 90c56952
 from buildtest.utils.tools import Hasher, deep_get
 from jsonschema.exceptions import ValidationError
 from tabulate import tabulate

--- conflicted
+++ resolved
@@ -612,17 +612,7 @@
         for row in transpose_list:
             table.add_row(*row)
 
-<<<<<<< HEAD
-        if pager or self.pager:
-            with console.pager():
-                console.print(table, style=consoleColor)
-
-            return
-        console.print(table, style=consoleColor)
-        return
-=======
         console.print(table)
->>>>>>> ecdd3636
 
     def latest_testid_by_name(self, name):
         """Given a test name return test id of latest run
@@ -772,10 +762,6 @@
 
 def report_cmd(args, report_file=None):
     """Entry point for ``buildtest report`` command"""
-<<<<<<< HEAD
-    consoleColor = checkColor(args.color)
-=======
->>>>>>> ecdd3636
     if args.report_subcommand == "clear":
         # if BUILDTEST_REPORTS file is not present then we have no report files to delete since it tracks all report files that are created
         if not is_file(BUILDTEST_REPORTS):
@@ -818,18 +804,12 @@
         count=args.count,
     )
     if args.report_subcommand == "summary":
-<<<<<<< HEAD
-        report_summary(
-            results, pager=args.pager, detailed=args.detailed, color=consoleColor
-        )
-=======
         if args.pager:
             with console.pager():
                 report_summary(results, detailed=args.detailed)
             return
 
         report_summary(results, detailed=args.detailed)
->>>>>>> ecdd3636
         return
 
     if args.helpfilter:
@@ -839,11 +819,6 @@
     if args.helpformat:
         results.print_format_fields()
         return
-<<<<<<< HEAD
-    results.print_report(
-        terse=args.terse, noheader=args.no_header, count=args.count, color=consoleColor
-    )
-=======
     if args.pager:
         with console.pager():
             results.print_report(
@@ -851,7 +826,6 @@
             )
         return
     results.print_report(terse=args.terse, noheader=args.no_header, count=args.count)
->>>>>>> ecdd3636
 
 
 def report_summary(report, detailed=None, color=None):
@@ -895,23 +869,6 @@
         report_file=report.reportfile(),
     )
 
-<<<<<<< HEAD
-    if pager:
-        with console.pager():
-            print_report_summary_output(
-                report,
-                table,
-                pass_results,
-                fail_results,
-                color=consoleColor,
-                detailed=detailed,
-            )
-
-        return
-
-    print_report_summary_output(
-        report, table, pass_results, fail_results, color=consoleColor, detailed=detailed
-=======
     print_report_summary_output(
         report,
         table,
@@ -919,7 +876,6 @@
         fail_results,
         color=color,
         detailed=detailed,
->>>>>>> ecdd3636
     )
 
 

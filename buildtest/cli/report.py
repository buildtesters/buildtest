import datetime
import logging
import os
import random
import sys

<<<<<<< HEAD

=======
>>>>>>> 3288a5ee
from rich.table import Table

from buildtest.defaults import BUILD_REPORT, BUILDTEST_REPORTS, console
from buildtest.exceptions import BuildTestError
from buildtest.utils.file import is_file, load_json, resolve_path
from buildtest.utils.tools import checkColor


logger = logging.getLogger(__name__)


def is_int(val):
    """Check if input is an integer by running `int() <https://docs.python.org/3/library/functions.html#int>`_. If its successful we
    return **True** otherwise returns **False**
    """

    try:
        int(val)
    except ValueError:
        return False
    return True


class Report:
    # list of format fields
    format_field_description = {
        "buildspec": "Buildspec File",
        "buildenv": "Show build environment file for test",
        "command": "Command executed",
        "compiler": "Retrieve compiler used for test (applicable for compiler schema)",
        "endtime": "End Time for test",
        "errfile": "Error File",
        "executor": "Name of executor used for running test",
        "hostname": "Hostname of machine where job was submitted from",
        "full_id": "Fully qualified build identifier",
        "id": "Unique build identifier",
        "metrics": "List all metrics for test",
        "name": "Name of test",
        "outfile": "Output file",
        "returncode": "Return Code",
        "runtime": "Total runtime in seconds",
        "schemafile": "Schema file used for validating test",
        "starttime": "Start time of test",
        "state": "State of test (PASS/FAIL)",
        "tags": "Tag name",
        "testroot": "Root of test directory",
        "testpath": "Path to test",
        "user": "User who ran the test",
    }
    filter_field_description = {
        "buildspec": {"description": "Filter by buildspec file", "type": "FILE"},
        "name": {"description": "Filter by test name", "type": "STRING"},
        "executor": {"description": "Filter by executor name", "type": "STRING"},
        "returncode": {"description": "Filter tests by returncode", "type": "INT"},
        "state": {"description": "Filter by test state", "type": "PASS/FAIL"},
        "tags": {"description": "Filter tests by tag name", "type": "STRING"},
    }
    format_fields = format_field_description.keys()
    # list of filter fields
    filter_fields = filter_field_description.keys()

    # default table format fields
    display_table = {
        "name": [],
        "id": [],
        "state": [],
        "returncode": [],
        "starttime": [],
        "endtime": [],
        "runtime": [],
        "tags": [],
        "buildspec": [],
    }

    def __init__(
        self,
        configuration,
        report_file=None,
        filter_args=None,
        format_args=None,
        start=None,
        end=None,
        failure=None,
        passed=None,
        latest=None,
        oldest=None,
        count=None,
        pager=None,
        detailed=None,
        color=None,
    ):
        """
        Args:
            configuration (buildtest.config.SiteConfiguration): Instance of SiteConfiguration class that is loaded buildtest configuration.
            report_file (str, optional): Full path to report file to read
            filter_args (str, optional): A comma separated list of Key=Value pair for filter arguments via ``buildtest report --filter``
            format (str, optional): A comma separated list of format fields for altering report table. This is specified via ``buildtest report --format``
            start (datetime, optional): Fetch run for all tests discovered filered by starttime. This is specified via ``buildtest report --start``
            end (datetime, optional): Fetch run for all tests discovered filered by endtime. This is specified via ``buildtest report --end``
            failure (bool, optional): Fetch failure run for all tests discovered. This is specified via ``buildtest report --fail``
            passed (bool, optional): Fetch passed run for all tests discovered. This is specified via ``buildtest report --pass``
            latest (bool, optional): Fetch latest run for all tests discovered. This is specified via ``buildtest report --latest``
            oldest (bool, optional): Fetch the oldest run for all tests discovered. This is specified via ``buildtest report --oldest``
            oldest (bool, optional): Fetch oldest run for all tests discovered. This is specified via ``buildtest report --oldest``
            count (int, optional): Fetch limited number of rows get printed for all tests discovered. This is specified via ``buildtest report --count``
            pager (bool, optional): Enabling PAGING output for ``buildtest report``. This can be specified via ``buildtest report --pager``
            color (str, optional): An instance of a string class that tells print_report what color the output should be printed in.

        """
        self.configuration = configuration
        self.start = start
        self.end = end
        self.failure = failure
        self.passed = passed
        self.latest = latest or self.configuration.target_config["report"].get("latest")
        self.oldest = oldest or self.configuration.target_config["report"].get("oldest")
        self.filter = filter_args
        self.format = format_args or self.configuration.target_config["report"].get(
            "format"
        )
        self.pager = pager
        self.color = color
        self.input_report = report_file

        # if no report specified use default report
        if not self.input_report:
            self._reportfile = BUILD_REPORT
        # otherwise honor report file specified on argument
        else:
            self._reportfile = resolve_path(report_file)

        self.report = self.load()
        self._check_filter_fields()
        self._check_format_fields()
        self._check_start_and_end_fields()
        self.filter_buildspecs_from_report()

        self.process_report()

    def reportfile(self):
        """Return full path to report file"""
        return self._reportfile

    def get(self):
        """Return raw content of report file"""
        return self.report

    def _check_filter_fields(self):
        """This method will validate filter fields ``buildtest report --filter`` by checking if field is valid filter field. If one specifies
        an invalid filter field, we will raise an exception

        Raises:
            BuildTestError: Raise exception if its in invalid filter field. If returncode is not an integer we raise exception
        """

        # check if filter arguments (--filter) are valid fields
        if self.filter:
            logger.debug(f"Checking filter fields: {self.filter}")

            # check if filter keys are accepted filter fields, if not we raise error
            for key in self.filter.keys():
                if key not in self.filter_fields:
                    self.print_filter_fields()
                    raise BuildTestError(
                        f"Invalid filter key: {key}, please run 'buildtest report --helpfilter' for list of available filter fields"
                    )

                if key == "returncode" and not is_int(self.filter[key]):
                    raise BuildTestError(
                        f"Invalid returncode:{self.filter[key]} must be an integer"
                    )

                logger.debug(f"filter field: {key} is valid")

    def _check_format_fields(self):
        """Check all format arguments (--format) are valid, the arguments are specified
        in format (--format key1=val1,key2=val2). We make sure each key is valid
        format field.

        Raises:
            BuildTestError: If format field is not valid
        """

        self.display_format_fields = self.display_table.keys()

        # if buildtest report --format specified split field by "," and validate each
        # format field and reassign display_table
        if self.format:
            logger.debug(f"Checking format fields: {self.format}")

            self.display_format_fields = self.format.split(",")
            # check all input format fields are valid fields
            for field in self.display_format_fields:
                if field not in self.format_fields:
                    self.print_format_fields()
                    raise BuildTestError(f"Invalid format field: {field}")

            # reassign display_table to format fields
            self.display_table = {}

            for field in self.display_format_fields:
                self.display_table[field] = []

    def _check_start_and_end_fields(self):
        """Check start argument (--start) and end argument (--end) are valid. The start argument is specified
        in format (--start yyyy-mm-dd), end argument in format (--end yyyy-mm-dd), or both (--start yyyy-mm-dd --end yyyy-mm-dd).

        Raises:
            BuildTestError: If --start is greater than --end or --end is greater than current time - datetime.datetime.now()
        """

        if self.end:
            current_time = datetime.datetime.now()
            logger.debug(f"checking end field: {self.end}")

            if self.end > current_time:
                raise BuildTestError(
                    f"Invalid --end {self.end} is greater than current time {current_time}"
                )

            logger.debug(f"checking start field: {self.start}")

            if self.start and self.start > self.end:
                raise BuildTestError(
                    f"Invalid --start {self.start} is greater than --end {self.end}"
                )

    def load(self):
        """This method is responsible for loading report file. If file not found
        or report is empty dictionary we raise an error. The report file
        is loaded if its valid JSON file and returns as  dictionary containing
        entire report of all tests.

        Raises:
            SystemExit: If report file doesn't exist or path is not a file. If the report file is empty upon loading we raise an error.
        """

        if not self._reportfile:
            sys.exit(
                console.print(
                    f"[red]Unable to resolve path to report file: {self.input_report}"
                )
            )

        if not is_file(self._reportfile):
            sys.exit(
                console.print(
                    f"Unable to find report please check if {self._reportfile} is a file or run a test via 'buildtest build' to generate report file"
                )
            )

        report = load_json(self._reportfile)

        logger.debug(f"Loading report file: {self._reportfile}")

        # if report is None or issue with how json.load returns content of file we
        # raise error
        if not report:
            sys.exit(
                f"Fail to process {self._reportfile} please check if file is valid json"
                f"or remove file"
            )
        return report

    def filter_buildspecs_from_report(self):
        """This method filters the report table input filter ``--filter buildspec``. If entry found in buildspec
        cache we add to list
        """

        # by default all keys from report are buildspec files to process
        self.filtered_buildspecs = self.report.keys()

        # if --filter option not specified we return from method
        if not self.filter:
            return

        if self.filter.get("buildspec"):
            # resolve path for buildspec filter key, it's possible if file doesn't exist method returns None
            # resolve path for buildspec filter key, it's possible if file doesn't exist method returns None
            resolved_buildspecs = resolve_path(self.filter["buildspec"])

            logger.debug(f"Filter records by buildspec: {resolved_buildspecs}")

            # if file doesn't exist we terminate with message
            if not resolved_buildspecs:
                raise BuildTestError(
                    f"Invalid File Path for filter field 'buildspec': {self.filter['buildspec']}"
                )

            # if file not found in cache we exit
            if not resolved_buildspecs in self.report.keys():
                raise BuildTestError(
                    f"buildspec file: {resolved_buildspecs} not found in cache"
                )

            # need to set as a list since we will loop over all tests
            self.filtered_buildspecs = [resolved_buildspecs]

        # ensure 'state' field in filter is either 'PASS' or 'FAIL', if not raise error
        if self.filter.get("state"):
            if self.filter["state"] not in ["PASS", "FAIL"]:
                raise BuildTestError(
                    f"filter argument 'state' must be 'PASS' or 'FAIL' got value {self.filter['state']}"
                )

    def filter_by_start_end(self, test):
        """This method will return a boolean (True/False) to check if test should be included from report. Given an input test, we
        check if a test record has 'starttime' and 'endtime' fields in range specified by ``--start`` and ``--end`` by the user. If
        there is a match we return ``True``. A ``False`` indicates the test will not be incldued in report.

        Args:
            test (dict): Test record loaded as dictionary
        """

        test_fmt = "%Y/%m/%d %H:%M:%S"
        test_start = datetime.datetime.strptime(test.get("starttime"), test_fmt)
        test_end = datetime.datetime.strptime(test.get("endtime"), test_fmt)

        if self.start and self.end:
            end_include = self.end + datetime.timedelta(days=1)
            return (
                True if test_start >= self.start and test_end <= end_include else False
            )

        if self.start:
            return True if test_start >= self.start else False

        if self.end:
            return True if test_end >= self.end else False

    def _filter_by_names(self, name):
        """Filter test by name of test. This method will return True if record should be processed,
        otherwise returns False

        Args:
            name (str): Name of test to filter
        """

        if not self.filter.get("name"):
            return False

        logger.debug(
            f"Checking if test: '{name}' matches filter name: '{self.filter['name']}'"
        )

        return not name == self.filter["name"]

    def _filter_by_tags(self, test):
        """This method will return a boolean (True/False) to check if test should be skipped from report. Given an input test, we
        check if test has 'tags' property in buildspec and if tagnames specified by ``--filter tags`` are found in the test. If
        there is a match we return ``False``. A ``True`` indicates the test will be filtered out.

        Args:
            test (dict): Test recorded loaded as dictionary
        """

        if self.filter.get("tags") and self.filter.get("tags") not in test.get("tags"):
            return True

        return False

    def _filter_by_executor(self, test):
        """Filters test by ``executor`` property given input parameter ``buildtest report --filter executor:<executor>``. If there is **no** match
        we return ``True`` otherwise returns ``False``.

        Args:
            test (dict): Test recorded loaded as dictionary
        """

        if self.filter.get("executor") and self.filter.get("executor") != test.get(
            "executor"
                "executor"
        ):
            return True

        return False

    def _filter_by_state(self, test):
        """This method filters test by ``state`` property based on input parameter ``buildtest report --filter state:<STATE>``. If there is **no**
        match we return ``True`` otherwise returns ``False``.

        Args:
            test (dict): Test recorded loaded as dictionary
        """
        if self.filter.get("state") and self.filter.get("state") != test.get("state"):
            return True

        return False

    def _filter_by_returncode(self, test):
        """Returns True/False if test is filtered by returncode. We will get input returncode in filter field via ``buildtest report --filter returncode:<CODE>`` with
        one in test and if there is a match we return ``True`` otherwise returns ``False``.

        Args:
            test (dict): Test recorded loaded as dictionary
        """

        if self.filter.get("returncode"):
            if int(self.filter["returncode"]) != int(test.get("returncode")):
                return True

        return False

    def process_report(self):
        # process all filtered buildspecs and add rows to display_table.
        for buildspec in self.filtered_buildspecs:
            # process each test in buildspec file
            for name in self.report[buildspec].keys():
                if self.filter:
                    if self._filter_by_names(name):
                        continue

                tests = self.report[buildspec][name]

                # if --latest and --oldest specified together we retrieve first and last record
                if self.latest and self.oldest:
                    tests = [
                        self.report[buildspec][name][0],
                        self.report[buildspec][name][-1],
                    ]
                # retrieve last record of every test if --latest is specified
                elif self.latest:
                    tests = [self.report[buildspec][name][-1]]
                # retrieve first record of every test if --oldest is specified
                elif self.oldest:
                    tests = [self.report[buildspec][name][0]]
                # retrieve all records of failure tests if --fail is specified
                if self.failure:
                    tests = [test for test in tests if test["state"] == "FAIL"]
                # retrieve all records of passed tests if --pass is specified
                if self.passed:
                    tests = [test for test in tests if test["state"] == "PASS"]
                # retrieve all records of tests filtered by start or end if --start and end are specified
                elif self.start or self.end:
                    tests = [test for test in tests if self.filter_by_start_end(test)]

                # process all tests for an associated script. There can be multiple
                # test runs for a single test depending on how many tests were run
                for test in tests:
                    if self.filter:
                        # filter by tags, if filter tag not found in test tag list we skip test
                        if self._filter_by_tags(test):
                            continue

                        # if 'executor' filter defined, skip test that don't match executor key
                        if self._filter_by_executor(test):
                            continue

                        # if state filter defined, skip any tests that don't match test state
                        if self._filter_by_state(test):
                            continue

                        # if returncode filter defined, skip any tests that don't match returncode
                        if self._filter_by_returncode(test):
                            continue

                    if "buildspec" in self.display_table.keys():
                        self.display_table["buildspec"].append(buildspec)

                    if "name" in self.display_table.keys():
                        self.display_table["name"].append(name)

                    for field in self.display_format_fields:
                        # skip fields buildspec or name since they are accounted above and not part
                        # of test dictionary
                        if field in ["buildspec", "name"]:
                            continue

                        # the metrics field is a dict, we will print output as a comma separated list of key/value pair
                        if field == "metrics":
                            msg = ""
                            for key, value in test[field].items():
                                msg += f"{key}={value},"
                            msg = msg.rstrip(",")

                            self.display_table[field].append(msg)
                        else:
                            self.display_table[field].append(test[field])

    def print_format_fields(self):
        """Displays list of format field which implements command ``buildtest report --helpformat``"""
        table = Table("[blue]Field", "[blue]Description", title="Format Fields")
        for field, description in self.format_field_description.items():
            table.add_row(f"[red]{field}", f"[green]{description}")

        console.print(table)

    def print_filter_fields(self):
        """Displays list of help filters which implements command ``buildtest report --helpfilter``"""

        table = Table(
            "[blue]Field",
            "[blue]Description",
            "[blue]Expected Value",
            title="Filter Fields",
        )

        for field, value in self.filter_field_description.items():
            table.add_row(
                f"[red]{field}",
                f"[green]{value['description']}",
                f"[magenta]{value['type']}",
            )
        console.print(table)

    def print_raw_filter_fields(self):
        """Print list of filter fields which implements command ``buildtest report --filterfields``"""
        for field in self.filter_fields:
            console.print(field)

    def print_raw_format_fields(self):
        """Print list of format fields which implements command ``buildtest report --formatfields``"""
        for field in self.format_fields:
            console.print(field)

    def print_report(
        self,
        terse=None,
        row_count=None,
        noheader=None,
        title=None,
        count=None,
        color=None,
    ):
        """This method will print report table after processing report file. By default, we print output in
            self,
            terse=None,
            row_count=None,
            noheader=None,
            title=None,
            count=None,
            color=None,
    ):
        This method will print report table after processing report file. By default we print output in
        table format but this can be changed to terse format which will print output in parseable format.

        Args:
            terse (bool, optional): Print output int terse format
            row_count (bool, optional): Print total number of records from the table
            noheader (bool, optional): Determine whether to print header in terse format
            title (str, optional): Table title to print out
            count (int, optional): Number of rows to be printed in terse format
            color (str, optional): An instance of a string class that tells print_report what color the output should be printed in.

        In this example, we display output in tabular format which works with ``--filter`` and ``--format`` option.

        .. code-block:: console

            bash-3.2$ buildtest report --filter name=root_disk_usage --format name,state,returncode
            Reading report file: /Users/siddiq90/Documents/GitHubDesktop/buildtest/var/report.json

            +-----------------+---------+--------------+
            | name            | state   |   returncode |
            +=================+=========+==============+
            | root_disk_usage | PASS    |            0 |
            +-----------------+---------+--------------+
            | root_disk_usage | PASS    |            0 |
            +-----------------+---------+--------------+
            | root_disk_usage | PASS    |            0 |
            +-----------------+---------+--------------+

        In terse format each output is separated by PIPE symbol (**|***). The first row contains headers followed by content of the report.

        .. code-block:: console

            bash-3.2$ buildtest report --filter name=root_disk_usage --format name,state,returncode --terse
            name|state|returncode
            root_disk_usage|PASS|0
            root_disk_usage|PASS|0
            root_disk_usage|PASS|0

        You can avoid printing the header table by specifying `--no-header` option

        .. code-block:: console

            bash-3.2$ buildtest report --filter name=root_disk_usage --format name,state,returncode --terse --no-header
            root_disk_usage|PASS|0
            root_disk_usage|PASS|0
            root_disk_usage|PASS|0"""


        count = (
            self.configuration.target_config["report"].get("count")
            if count is None
            else count
        )
        terse = (
            self.configuration.target_config["report"].get("terse")
            if terse is None
            else terse
        )

        consoleColor = checkColor(color)
        if terse:
            row_entry = [self.display_table[key] for key in self.display_table.keys()]

            if not noheader:
                console.print("|".join(self.display_table.keys()), style=consoleColor)

            transpose_list = [list(i) for i in zip(*row_entry)]

            if count == 0:
                return

            # limited number of rows to be printed in terse mode. If count is negative we print all rows
            transpose_list = transpose_list[:count] if count > 0 else transpose_list

            for row in transpose_list:
                line = "|".join(row)
                console.print(f"[{consoleColor}]{line}")
        else:
            row_entry = []
            title = title or f"Report File: {self.reportfile()}"
            table = Table(title=title, show_lines=True, expand=True)
            for field, value in self.display_table.items():
                table.add_column(field, overflow="fold", style=consoleColor)
                row_entry.append(self.display_table[field])

            transpose_list = [list(i) for i in zip(*row_entry)]

            if count == 0:
                console.print(table)
                return

            transpose_list = transpose_list[:count] if count > 0 else transpose_list
            for row in transpose_list:
                table.add_row(*row)

            if row_count:
                console.print(table.row_count)
                return

            console.print(table)

    def latest_testid_by_name(self, name):
        """Given a test name return test id of latest run

        Args:
            name (str): Name of test to search in report file and retrieve corresponding test id
        """

        for buildspec in self.report.keys():
            if name not in self.report[buildspec].keys():
                continue

            return self.report[buildspec][name][-1].get("full_id")

    def get_names(self):
        """Return a list of test names from report file"""
        test_names = []
        for buildspec in self.filtered_buildspecs:
            # process each test in buildspec file
            for name in self.report[buildspec].keys():
                test_names.append(name)

        return test_names

    def get_random_tests(self, num_items=1):
        """Returns a list of random test names from the list of available test. The test are picked
        using `random.sample <https://docs.python.org/3/library/random.html#random.sample>`_

        Args:
            num_items (int, optional): Number of test items to retrieve
        """
        return random.sample(self.get_names(), num_items)

    def get_buildspecs(self):
        """Return a list of buildspecs in report file"""
        return self.filtered_buildspecs

    def get_test_by_state(self, state):
        """Return a list of test names by state from report file"""
        valid_test_states = ["PASS", "FAIL"]
        if state not in valid_test_states:
            raise BuildTestError(f"{state} is not in {valid_test_states}")
        test_names = set()
        for buildspec in self.filtered_buildspecs:
            for name in self.report[buildspec].keys():
                for trial in self.report[buildspec][name]:
                    if trial["state"] == state:
                        test_names.add(name)
                        break
        return list(test_names)

    def get_testids(self):
        """Return a list of test ids from the report file"""

        id_lookup = self._testid_lookup()
        return list(id_lookup.keys())

    def _testid_lookup(self):
        """Return a dict where `key` represents full id of test and value is a dictionary
        containing two values ``name`` and ``buildspec`` property which contains name of test
        and path to buildspec file.
        """

        test_ids = {}
        for buildspec in self.filtered_buildspecs:
            # process each test in buildspec file
            for name in self.report[buildspec].keys():
                for test in self.report[buildspec][name]:
                    test_ids[test["full_id"]] = {"name": name, "buildspec": buildspec}

        return test_ids

    def lookup(self):
        """Create a lookup dictionary with keys corresponding to name of test names and values are list of test ids.

        .. code-block:: python

            from buildtest.cli.report import Report
            r = Report()
            r.lookup()
            {'exit1_fail': ['913ce128-f425-488a-829d-d5d898113e8b', '54fc3dfe-50c5-4d2c-93fc-0c26364d215d', '70971081-84f9-462e-809b-a7d438a480bf'], 'exit1_pass': ['775a5545-bac5-468d-994d-85b22544306b', '0e908a64-fc81-4606-8ef4-78360563618e', '17082a05-ba32-4ef1-a38a-c2c6ea125bae', '3f50a73c-e333-4bbb-a722-aa5d72f98ac1', '964cd416-ad91-42be-bc1c-e25119f6df5d']}


        """
        builder = {}
        for buildspec in self.report.keys():
            for name in self.report[buildspec].keys():
                builder[name] = []
                for test in self.report[buildspec][name]:
                    builder[name].append(test["full_id"])

        return builder

    def builder_names(self):
        """Return a list of builder names in builder format which is in the form: `<NAME>/<TESTID>`."""
        builders = []
        lookup = self._testid_lookup()
        for uid in lookup.keys():
            builders.append(lookup[uid]["name"] + "/" + uid)
        return builders

    def get_random_builder_names(self, num_items=1):
        """Return a list of random builder names from report file.

        Args:
            num_items (int, optional): Number of items to retrieve
        """
        return random.sample(self.builder_names(), num_items)

    def breakdown_by_test_names(self):
        """Returns a dictionary with number of test runs, pass test and fail test by testname"""
        tests = {}
        for buildspec in self.filtered_buildspecs:
            for name in self.report[buildspec].keys():
                pass_tests = 0
                fail_tests = 0
                for test in self.report[buildspec][name]:
                    if test["state"] == "PASS":
                        pass_tests += 1
                    else:
                        fail_tests += 1

                tests[name] = {
                    "runs": len(self.report[buildspec][name]),
                    "pass": pass_tests,
                    "fail": fail_tests,
                }
        return tests

    def fetch_records_by_ids(self, testids):
        """Fetch a test record given a list of test identifier.

        Args:
            testids (list): A list of test IDs to search in report file and retrieve JSON record for each test.
        """
        records = {}

        for buildspec in self.filtered_buildspecs:
            for test in self.report[buildspec].keys():
                for test_record in self.report[buildspec][test]:
                    for identifier in testids:
                        if test_record["full_id"] == identifier:
                            records[identifier] = test_record

        return records


def report_cmd(args, configuration, report_file=None):
    """Entry point for ``buildtest report`` command"""

    consoleColor = checkColor(args.color)
    pager = args.pager or configuration.target_config.get("pager")
    if args.report_subcommand in ["clear", "c"]:
        # if BUILDTEST_REPORTS file is not present then we have no report files to delete since it tracks all report files that are created
        if not is_file(BUILDTEST_REPORTS):
            sys.exit("There is no report file to delete")

        reports = load_json(BUILDTEST_REPORTS)
        for report in reports:
            console.print(f"Removing report file: {report}")
            try:
                os.remove(report)
            except OSError:
                continue

        os.remove(BUILDTEST_REPORTS)
        return

    if args.report_subcommand in ["list", "l"]:
        if not is_file(BUILDTEST_REPORTS):
            sys.exit(
                console.print(
                    "There are no report files, please run 'buildtest build' to generate a report file."
                )
            )

        content = load_json(BUILDTEST_REPORTS)
        for fname in content:
            console.print(fname)
        return

    results = Report(
        configuration=configuration,
        filter_args=args.filter,
        format_args=args.format,
        start=args.start,
        end=args.end,
        failure=args.fail,
        passed=args.passed,
        latest=args.latest,
        oldest=args.oldest,
        report_file=report_file,
        count=args.count,
    )

    if args.report_subcommand in ["path", "p"]:
        console.print(results.reportfile())
        return

    if args.report_subcommand in ["summary", "sm"]:
        if pager:
            with console.pager():
                report_summary(
                    results,
                    detailed=args.detailed,
                    color=consoleColor,
                    configuration=configuration,
                )
            return

        report_summary(
            results,
            detailed=args.detailed,
            color=consoleColor,
            configuration=configuration,
        )
        return

    if args.helpfilter:
        results.print_filter_fields()
        return

    if args.helpformat:
        results.print_format_fields()
        return

    if args.filterfields:
        results.print_raw_filter_fields()
        return

    if args.formatfields:
        results.print_raw_format_fields()
        return

    if args.detailed:
        report_detailed()
        return

    if args.detailed:
        report_detailed()
        return

    if pager:
        with console.pager():
            results.print_report(
                terse=args.terse,
                noheader=args.no_header,
                count=args.count,
                color=consoleColor,
            )
        return
    results.print_report(
        terse=args.terse,
        row_count=args.row_count,
        noheader=args.no_header,
        count=args.count,
        color=consoleColor,
    )


def report_summary(report, configuration, detailed=None, color=None):
    """This method will print summary for report file which can be retrieved via ``buildtest report summary`` command
    Args:
        report (buildtest.cli.report.Report): An instance of Report class
        detailed (bool): An instance of bool, flag for printing a detailed report.
        color (str): An instance of str, color that the report should be printed in
    """
    consoleColor = checkColor(color)
    test_breakdown = report.breakdown_by_test_names()

    table = Table(title="Breakdown by test", header_style=consoleColor)
    table.add_column("Name", style=consoleColor)
    table.add_column("Total Pass", style=consoleColor)
    table.add_column("Total Fail", style=consoleColor)
    table.add_column("Total Runs", style=consoleColor)

    for k in test_breakdown.keys():
        table.add_row(
            k,
            str(test_breakdown[k]["pass"]),
            str(test_breakdown[k]["fail"]),
            str(test_breakdown[k]["runs"]),
        )
    pass_results = Report(
        filter_args={"state": "PASS"},
        format_args="name,id,executor,state,returncode,runtime",
        report_file=report.reportfile(),
        configuration=configuration,
    )

    fail_results = Report(
        filter_args={"state": "FAIL"},
        format_args="name,id,executor,state,returncode,runtime",
        report_file=report.reportfile(),
        configuration=configuration,
    )

    print_report_summary_output(
        report, table, pass_results, fail_results, color=color, detailed=detailed
    )


def print_report_summary_output(
        report, table, pass_results, fail_results, color=None, detailed=None):
    """Print output of ``buildtest report summary``.

    Args:
        report (buildtest.cli.report.Report): An instance of Report class
        table (rich.table.Table): An instance of Rich Table class
        pass_results (buildtest.cli.report.Report): An instance of Report class with filtered output by ``state=PASS``
        fail_results (buildtest.cli.report.Report): An instance of Report class with filtered output by ``state=FAIL``
        color (str): An instance of a string class that tells print_report_summary what color the output should be printed in.
        detailed (bool, optional): Print detailed output of the report summary if ``buildtest report summary --detailed`` is specified
    """

    console.print("Report File: ", report.reportfile())
    console.print("Total Tests:", len(report.get_testids()))
    console.print("Total Tests by Names: ", len(report.get_names()))
    console.print("Number of buildspecs in report: ", len(report.get_buildspecs()))

    if not detailed:
        return

    console.print(table)
    pass_results.print_report(title="PASS Tests", color=color)
    fail_results.print_report(title="FAIL Tests", color=color)


def report_detailed(report, configuration):
    """This method will print detailed summary test results which can be retrieved via ``buildtest report --detailed`` command
    Args:
        report (buildtest.cli.report.Report): An instance of Report class
        configuration (buildtest.config.SiteConfiguration): Instance of SiteConfiguration class that is loaded buildtest configuration.
    """
    detailed_results = Report(
        format_args="name,id,user,state,returncode,runtime,outfile,errfile,buildspec",
        report_file=report.reportfile(),
        configuration=configuration,
    )
    detailed_results.print_report(
        terse=False,
        row_count=1,
        args_count=9,
    )<|MERGE_RESOLUTION|>--- conflicted
+++ resolved
@@ -4,10 +4,6 @@
 import random
 import sys
 
-<<<<<<< HEAD
-
-=======
->>>>>>> 3288a5ee
 from rich.table import Table
 
 from buildtest.defaults import BUILD_REPORT, BUILDTEST_REPORTS, console

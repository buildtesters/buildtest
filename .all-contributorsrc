{
  "projectName": "buildtest",
  "projectOwner": "buildtesters",
  "files": [
    "ALL-CONTRIBUTORS.md"
  ],
  "imageSize": 100,
  "repoType": "github",
  "contributorsPerLine": 7,
  "repoHost": "https://github.com",
  "commitConvention": "angular",
  "skipCi": true,
  "contributors": [
    {
<<<<<<< HEAD
      "login": "Xiangs18",
      "name": "Sijie Xiang",
      "avatar_url": "https://avatars.githubusercontent.com/u/22202096?v=4",
      "profile": "https://www.linkedin.com/in/cj-xiang/",
      "contributions": [
        "code",
        "test",
        "doc"
=======
      "login": "shahzebsiddiqui",
      "name": "Shahzeb Siddiqui",
      "avatar_url": "https://avatars.githubusercontent.com/u/12942230?v=4",
      "profile": "https://www.linkedin.com/in/shahzebmsiddiqui/",
      "contributions": [
        "code"
      ]
    },
    {
      "login": "Xiang18",
      "name": "Xiang18",
      "avatar_url": "https://avatars.githubusercontent.com/u/39176411?v=4",
      "profile": "https://github.com/xiang18",
      "contributions": [
        "code",
        "test",
        "doc",
        "bug"
>>>>>>> 22168033
      ]
    }
  ]
}<|MERGE_RESOLUTION|>--- conflicted
+++ resolved
@@ -12,16 +12,6 @@
   "skipCi": true,
   "contributors": [
     {
-<<<<<<< HEAD
-      "login": "Xiangs18",
-      "name": "Sijie Xiang",
-      "avatar_url": "https://avatars.githubusercontent.com/u/22202096?v=4",
-      "profile": "https://www.linkedin.com/in/cj-xiang/",
-      "contributions": [
-        "code",
-        "test",
-        "doc"
-=======
       "login": "shahzebsiddiqui",
       "name": "Shahzeb Siddiqui",
       "avatar_url": "https://avatars.githubusercontent.com/u/12942230?v=4",
@@ -40,7 +30,6 @@
         "test",
         "doc",
         "bug"
->>>>>>> 22168033
       ]
     }
   ]
